{
  "name": "nightscout",
  "version": "15.0.0",
  "description": "Nightscout acts as a web-based CGM (Continuous Glucose Montinor) to allow multiple caregivers to remotely view a patients glucose data in realtime.",
  "license": "AGPL-3.0",
  "author": "Nightscout Team",
  "homepage": "http://nightscout.github.io/",
  "keywords": [
    "diabetes",
    "continuous glucose management",
    "cgm in the cloud",
    "cgm",
    "dexcom"
  ],
  "repository": {
    "type": "git",
    "url": "https://github.com/nightscout/cgm-remote-monitor.git"
  },
  "contributors": [
    {
      "name": "Nightscout Team",
      "url": "https://github.com/nightscout/cgm-remote-monitor/graphs/contributors"
    }
  ],
  "bugs": {
    "url": "https://github.com/nightscout/cgm-remote-monitor/issues"
  },
  "scripts": {
    "start": "node lib/server/server.js",
    "test": "env-cmd -f ./my.test.env mocha --timeout 5000 --require ./tests/hooks.js -exit ./tests/*.test.js",
    "test-single": "env-cmd -f ./my.test.env mocha --timeout 5000 --require ./tests/hooks.js --exit ./tests/$TEST.test.js",
    "test-ci": "env-cmd -f ./tests/ci.test.env nyc --reporter=lcov --reporter=text-summary mocha --timeout 5000 --require ./tests/hooks.js --exit ./tests/*.test.js",
    "env": "env",
    "postinstall": "webpack --mode production --config webpack/webpack.config.js && npm run-script post-generate-keys",
    "bundle": "webpack --mode production --config webpack/webpack.config.js && npm run-script post-generate-keys",
    "bundle-dev": "webpack --mode development --config webpack/webpack.config.js && npm run-script post-generate-keys",
    "bundle-analyzer": "webpack --mode development --config webpack/webpack.config.js --profile --json > stats.json && webpack-bundle-analyzer stats.json",
    "post-generate-keys": "node bin/generateRandomString.js >node_modules/.cache/_ns_cache/randomString",
    "coverage": "cat ./coverage/lcov.info | env-cmd -f ./tests/ci.test.env codacy-coverage || echo NO COVERAGE",
    "dev": "env-cmd -f ./my.env nodemon --inspect lib/server/server.js 0.0.0.0",
    "dev-test": "env-cmd -f ./my.devtest.env nodemon --inspect lib/server/server.js 0.0.0.0",
    "prod": "env-cmd -f ./my.prod.env node lib/server/server.js 0.0.0.0",
    "lint": "eslint lib"
  },
  "main": "lib/server/server.js",
  "nodemonConfig": {
    "ignore": [
      "tests/*",
      "node_modules/*",
      "bin/*"
    ]
  },
  "config": {
    "blanket": {
      "pattern": [
        "tests",
        "lib",
        "server",
        "app",
        "static/js"
      ],
      "data-cover-never": [
        "node_modules"
      ]
    }
  },
  "engines": {
    "node": "^16.x || ^14.x",
    "npm": "^6.x"
  },
  "dependencies": {
    "@babel/core": "^7.18.10",
    "@babel/preset-env": "^7.18.10",
    "acorn": "^8.0.5",
    "acorn-jsx": "^5.3.1",
    "apn": "^2.2.0",
    "async": "^0.9.2",
    "babel-loader": "^8.2.5",
    "base64url": "^3.0.1",
    "body-parser": "^1.19.0",
    "bootevent": "0.0.1",
    "braces": "^3.0.2",
    "buffer": "^6.0.3",
    "compression": "^1.7.4",
    "crypto-browserify": "^3.12.0",
    "css-loader": "^5.0.1",
    "cssmin": "^0.4.3",
    "csv-stringify": "^5.5.1",
    "d3": "^5.16.0",
    "dompurify": "^2.2.6",
    "easyxml": "^2.0.1",
    "ejs": "^3.1.8",
    "errorhandler": "^1.5.1",
    "event-stream": "3.3.4",
    "expose-loader": "^2.0.0",
    "express": "4.17.1",
    "express-minify": "^1.0.0",
    "fast-password-entropy": "^1.1.1",
    "file-loader": "^6.2.0",
    "flot": "^0.8.3",
    "forwarded-for": "^1.1.0",
    "helmet": "^4.0.0",
    "jquery": "^3.5.1",
    "jquery-ui-bundle": "^1.12.1-migrate",
    "jquery.tooltips": "^1.0.0",
    "js-storage": "^1.1.0",
    "jsdom": "=11.11.0",
    "jsonwebtoken": "^9.0.0",
    "lodash": "^4.17.20",
    "memory-cache": "^0.2.0",
    "mime": "^2.4.6",
    "minimed-connect-to-nightscout": "^1.5.3",
    "moment": "^2.27.0",
    "moment-locales-webpack-plugin": "^1.2.0",
    "moment-timezone": "^0.5.31",
<<<<<<< HEAD
    "moment-timezone-data-webpack-plugin": "^1.3.0",
    "mongo-url-parser": "^1.0.1",
    "mongodb": "^4.0.0",
=======
    "moment-timezone-data-webpack-plugin": "^1.5.0",
    "mongo-url-parser": "^1.0.2",
    "mongodb": "^3.6.0",
>>>>>>> ac1a7d1b
    "mongomock": "^0.1.2",
    "node-cache": "^4.2.1",
    "parse-duration": "^0.1.3",
    "pem": "^1.14.4",
    "process": "^0.11.10",
    "pushover-notifications": "^1.2.2",
    "random-token": "0.0.8",
    "request": "^2.88.2",
    "semver": "^6.3.0",
    "share2nightscout-bridge": "^0.2.9",
    "shiro-trie": "^0.4.9",
    "simple-statistics": "^0.7.0",
    "socket.io": "~4.5.4",
    "socket.io-client": "^4.5.4",
    "stream-browserify": "^3.0.0",
    "style-loader": "^0.23.1",
    "swagger-ui-dist": "^4.13.2",
    "swagger-ui-express": "^4.5.0",
    "traverse": "^0.6.6",
    "uuid": "^9.0.0",
    "webpack": "^5.74.0",
    "webpack-cli": "^4.10.0"
  },
  "devDependencies": {
    "@types/tough-cookie": "^4.0.0",
    "axios": "^0.21.1",
    "babel-eslint": "^10.1.0",
    "benv": "^3.3.0",
    "csv-parse": "^4.12.0",
    "env-cmd": "^10.1.0",
    "eslint": "^7.19.0",
    "eslint-plugin-security": "^1.4.0",
    "eslint-webpack-plugin": "^2.7.0",
    "mocha": "^8.4.0",
    "nodemon": "^2.0.19",
    "nyc": "^14.1.1",
    "should": "^13.2.3",
    "supertest": "^3.4.2",
    "webpack-bundle-analyzer": "^4.5.0",
    "webpack-dev-middleware": "^4.3.0",
    "webpack-hot-middleware": "^2.25.2",
    "xml2js": "^0.4.23"
  }
}<|MERGE_RESOLUTION|>--- conflicted
+++ resolved
@@ -113,15 +113,9 @@
     "moment": "^2.27.0",
     "moment-locales-webpack-plugin": "^1.2.0",
     "moment-timezone": "^0.5.31",
-<<<<<<< HEAD
-    "moment-timezone-data-webpack-plugin": "^1.3.0",
-    "mongo-url-parser": "^1.0.1",
-    "mongodb": "^4.0.0",
-=======
     "moment-timezone-data-webpack-plugin": "^1.5.0",
     "mongo-url-parser": "^1.0.2",
-    "mongodb": "^3.6.0",
->>>>>>> ac1a7d1b
+    "mongodb": "^4.0.0",
     "mongomock": "^0.1.2",
     "node-cache": "^4.2.1",
     "parse-duration": "^0.1.3",
