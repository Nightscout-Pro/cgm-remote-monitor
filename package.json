{
  "name": "nightscout",
  "version": "0.11.0-dev-20181224",
  "description": "Nightscout acts as a web-based CGM (Continuous Glucose Montinor) to allow multiple caregivers to remotely view a patients glucose data in realtime.",
  "license": "AGPL-3.0",
  "author": "Nightscout Team",
  "homepage": "http://nightscout.github.io/",
  "keywords": [
    "diabetes",
    "continuous glucose management",
    "cgm in the cloud",
    "cgm",
    "dexcom"
  ],
  "repository": {
    "type": "git",
    "url": "https://github.com/nightscout/cgm-remote-monitor.git"
  },
  "contributors": {
    "name": "Nightscout Team",
    "url": "https://github.com/nightscout/cgm-remote-monitor/graphs/contributors"
  },
  "bugs": {
    "url": "https://github.com/nightscout/cgm-remote-monitor/issues"
  },
  "scripts": {
    "start": "node server.js",
    "test": "make test",
    "env": "env",
    "postinstall": "webpack --mode production --config webpack.config.js && npm run-script update-buster",
    "bundle": "webpack --mode production --config webpack.config.js && npm run-script update-buster",
    "bundle-dev": "webpack --mode development --config webpack.config.js && npm run-script update-buster",
    "bundle-analyzer": "webpack --mode development --config webpack.config.js --profile --json > stats.json && webpack-bundle-analyzer stats.json",
    "update-buster": "node bin/generateCacheBuster.js >tmp/cacheBusterToken"
  },
  "config": {
    "blanket": {
      "pattern": [
        "tests",
        "lib",
        "server",
        "app",
        "static/js"
      ],
      "data-cover-never": [
        "node_modules"
      ]
    }
  },
  "engines": {
    "node": "^10.14.2 || ^8.14.1 || ~8.11.1",
    "npm": "6.x"
  },
  "dependencies": {
<<<<<<< HEAD
=======
    "ajv": "^6.5.1",
>>>>>>> 9f91e04b
    "async": "^0.9.2",
    "body-parser": "^1.18.3",
    "bootevent": "0.0.1",
    "compression": "^1.7.3",
    "css-loader": "^1.0.1",
    "cssmin": "^0.4.3",
    "d3": "^3.5.17",
    "ejs": "^2.6.1",
    "errorhandler": "^1.5.0",
    "event-stream": "^4.0.1",
    "expand-braces": "^0.1.2",
<<<<<<< HEAD
    "express": "^4.16.4",
=======
    "expose-loader": "^0.7.5",
    "express": "^4.16.3",
    "express-extension-to-accept": "0.0.2",
>>>>>>> 9f91e04b
    "express-minify": "^1.0.0",
    "flot": "^0.8.0-alpha",
    "helmet": "^3.14.0",
    "jquery": "^3.3.1",
    "jquery-ui-bundle": "^1.12.1-migrate",
    "jquery.tooltips": "^1.0.0",
    "js-storage": "^1.0.4",
<<<<<<< HEAD
    "jsonwebtoken": "^8.4.0",
    "lodash": "^4.17.11",
    "mime": "^2.4.0",
    "minimed-connect-to-nightscout": "^1.1.1",
    "moment": "^2.23.0",
    "moment-timezone": "^0.5.23",
    "mongodb": "^3.1.10",
    "mongomock": "^0.1.2",
=======
    "jsonwebtoken": "^8.3.0",
    "lodash": "^4.17.10",
    "long": "^3.2.0",
    "minimed-connect-to-nightscout": "git://github.com/mddub/minimed-connect-to-nightscout.git#v1.1.0",
    "moment": "^2.21.0",
    "moment-timezone": "^0.5.21",
    "mongodb": "^3.0.10",
    "mongomock": "^0.1.2",
    "mqtt": "^0.3.13",
>>>>>>> 9f91e04b
    "node-cache": "^4.2.0",
    "parse-duration": "^0.1.1",
    "prettyjson": "^1.2.1",
    "pushover-notifications": "^1.2.0",
    "random-token": "0.0.8",
<<<<<<< HEAD
    "request": "^2.88.0",
    "semver": "^5.6.0",
    "share2nightscout-bridge": "git://github.com/nightscout/share2nightscout-bridge.git#wip/generalize",
    "shiro-trie": "^0.4.8",
=======
    "request": "^2.87.0",
    "sgvdata": "git://github.com/ktind/sgvdata.git#wip/protobuf",
    "share2nightscout-bridge": "git://github.com/bewest/share2nightscout-bridge.git#wip/generalize",
    "shiro-trie": "^0.3.13",
>>>>>>> 9f91e04b
    "simple-statistics": "^0.7.0",
    "socket.io": "~2.1.1",
    "swagger-ui-dist": "^3.20.4",
    "traverse": "^0.6.6",
<<<<<<< HEAD
    "uglify-js": "^3.4.9"
=======
    "uglify-js": "^3.4.1",
    "uuid": "^3.2.1",
    "webpack": "^4.12.1"
>>>>>>> 9f91e04b
  },
  "devDependencies": {
    "benv": "^3.3.0",
    "clear-require": "^2.0.0",
    "expose-loader": "^0.7.5",
    "file-loader": "^2.0.0",
    "istanbul": "^0.4.5",
    "mocha": "^5.2.0",
    "moment-locales-webpack-plugin": "^1.0.7",
    "should": "^13.2.3",
    "style-loader": "^0.23.1",
    "supertest": "^3.3.0",
    "webpack": "^4.28.2",
    "webpack-bundle-analyzer": "^3.0.3",
    "webpack-cli": "^3.1.2"
  }
}<|MERGE_RESOLUTION|>--- conflicted
+++ resolved
@@ -1,6 +1,6 @@
 {
   "name": "nightscout",
-  "version": "0.11.0-dev-20181224",
+  "version": "0.11.0-dev-20181231",
   "description": "Nightscout acts as a web-based CGM (Continuous Glucose Montinor) to allow multiple caregivers to remotely view a patients glucose data in realtime.",
   "license": "AGPL-3.0",
   "author": "Nightscout Team",
@@ -52,10 +52,6 @@
     "npm": "6.x"
   },
   "dependencies": {
-<<<<<<< HEAD
-=======
-    "ajv": "^6.5.1",
->>>>>>> 9f91e04b
     "async": "^0.9.2",
     "body-parser": "^1.18.3",
     "bootevent": "0.0.1",
@@ -67,13 +63,7 @@
     "errorhandler": "^1.5.0",
     "event-stream": "^4.0.1",
     "expand-braces": "^0.1.2",
-<<<<<<< HEAD
     "express": "^4.16.4",
-=======
-    "expose-loader": "^0.7.5",
-    "express": "^4.16.3",
-    "express-extension-to-accept": "0.0.2",
->>>>>>> 9f91e04b
     "express-minify": "^1.0.0",
     "flot": "^0.8.0-alpha",
     "helmet": "^3.14.0",
@@ -81,7 +71,6 @@
     "jquery-ui-bundle": "^1.12.1-migrate",
     "jquery.tooltips": "^1.0.0",
     "js-storage": "^1.0.4",
-<<<<<<< HEAD
     "jsonwebtoken": "^8.4.0",
     "lodash": "^4.17.11",
     "mime": "^2.4.0",
@@ -90,57 +79,32 @@
     "moment-timezone": "^0.5.23",
     "mongodb": "^3.1.10",
     "mongomock": "^0.1.2",
-=======
-    "jsonwebtoken": "^8.3.0",
-    "lodash": "^4.17.10",
-    "long": "^3.2.0",
-    "minimed-connect-to-nightscout": "git://github.com/mddub/minimed-connect-to-nightscout.git#v1.1.0",
-    "moment": "^2.21.0",
-    "moment-timezone": "^0.5.21",
-    "mongodb": "^3.0.10",
-    "mongomock": "^0.1.2",
-    "mqtt": "^0.3.13",
->>>>>>> 9f91e04b
     "node-cache": "^4.2.0",
     "parse-duration": "^0.1.1",
     "prettyjson": "^1.2.1",
     "pushover-notifications": "^1.2.0",
     "random-token": "0.0.8",
-<<<<<<< HEAD
     "request": "^2.88.0",
     "semver": "^5.6.0",
     "share2nightscout-bridge": "git://github.com/nightscout/share2nightscout-bridge.git#wip/generalize",
     "shiro-trie": "^0.4.8",
-=======
-    "request": "^2.87.0",
-    "sgvdata": "git://github.com/ktind/sgvdata.git#wip/protobuf",
-    "share2nightscout-bridge": "git://github.com/bewest/share2nightscout-bridge.git#wip/generalize",
-    "shiro-trie": "^0.3.13",
->>>>>>> 9f91e04b
     "simple-statistics": "^0.7.0",
     "socket.io": "~2.1.1",
     "swagger-ui-dist": "^3.20.4",
     "traverse": "^0.6.6",
-<<<<<<< HEAD
     "uglify-js": "^3.4.9"
-=======
-    "uglify-js": "^3.4.1",
-    "uuid": "^3.2.1",
-    "webpack": "^4.12.1"
->>>>>>> 9f91e04b
   },
   "devDependencies": {
     "benv": "^3.3.0",
-    "clear-require": "^2.0.0",
     "expose-loader": "^0.7.5",
-    "file-loader": "^2.0.0",
+    "file-loader": "^3.0.1",
     "istanbul": "^0.4.5",
     "mocha": "^5.2.0",
     "moment-locales-webpack-plugin": "^1.0.7",
     "should": "^13.2.3",
     "style-loader": "^0.23.1",
     "supertest": "^3.3.0",
-    "webpack": "^4.28.2",
+    "webpack": "^4.28.3",
     "webpack-bundle-analyzer": "^3.0.3",
     "webpack-cli": "^3.1.2"
   }
