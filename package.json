{
  "name": "Nightscout",
<<<<<<< HEAD
  "version": "0.3.2",
=======
  "version": "0.3.3",
>>>>>>> d4984bf7
  "description": "Nightscout acts as a web-based CGM (Continuous Glucose Montinor) to allow multiple caregivers to remotely view a patients glucose data in realtime.",
  "license": "MIT",
  "author": "Nightscout Team",
  "homepage": "http://nightscout.github.io/",
  "keywords": [
    "diabetes",
    "continuous glucose management",
    "cgm in the cloud",
    "cgm",
    "dexcom"
  ],
  "repository": {
    "type": "git",
    "url": "https://github.com/nightscout/cgm-remote-monitor.git"
  },
  "contributors": {
    "name": "Nightscout Team",
    "url": "https://github.com/nightscout/cgm-remote-monitor/graphs/contributors"
  },
  "bugs": {
    "url": "https://github.com/nightscout/cgm-remote-monitor/issues"
  },
  "scripts": {
    "start": "node server.js",
    "test": "make test",
    "postinstall": "node node_modules/bower/bin/bower install"
  },
  "engines": {
    "node": ">=0.10 <0.12"
  },
  "dependencies": {
    "body-parser": "^1.4.3",
    "bower": "^1.3.8",
    "errorhandler": "^1.1.1",
    "event-stream": "~3.1.5",
    "express": "^4.6.1",
    "express-extension-to-accept": "0.0.2",
    "mongodb": "^1.4.7",
    "sgvdata": "0.0.2",
    "socket.io": "^0.9.17"
  },
  "devDependencies": {
    "supertest": "~0.13.0",
    "should": "~4.0.4",
    "mocha": "~1.20.1"
  }
}<|MERGE_RESOLUTION|>--- conflicted
+++ resolved
@@ -1,10 +1,6 @@
 {
   "name": "Nightscout",
-<<<<<<< HEAD
-  "version": "0.3.2",
-=======
   "version": "0.3.3",
->>>>>>> d4984bf7
   "description": "Nightscout acts as a web-based CGM (Continuous Glucose Montinor) to allow multiple caregivers to remotely view a patients glucose data in realtime.",
   "license": "MIT",
   "author": "Nightscout Team",
