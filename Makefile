--- conflicted
+++ resolved
@@ -11,21 +11,10 @@
 
 travis-cov:
 	NODE_ENV=test \
-<<<<<<< HEAD
-	./node_modules/.bin/mocha ${BLANKET} -R mocha-lcov-reporter \
-     ${TESTS} | ./coverall.sh
-
-coverhtml:
-	MONGO_CONNECTION=${MONGO_CONNECTION} \
-	CUSTOMCONNSTR_mongo_collection=${CUSTOMCONNSTR_mongo_collection} \
-	CUSTOMCONNSTR_mongo_settings_collection=${CUSTOMCONNSTR_mongo_settings_collection} \
-	./node_modules/.bin/mocha ${BLANKET} -R html-cov  ${TESTS} > tests/coverage.html
-=======
 	${MONGO_SETTINGS} \
 	istanbul cover ./node_modules/mocha/bin/_mocha --report lcovonly -- -vvv -R tap ${TESTS} && \
 	cat ./coverage/lcov.info | ./node_modules/coveralls/bin/coveralls.js && \
 	rm -rf ./coverage
->>>>>>> 48bdd80e
 
 test:
 	${MONGO_SETTINGS} \
