--- conflicted
+++ resolved
@@ -53,15 +53,10 @@
     env.ssl = {
       key: fs.readFileSync(env.SSL_KEY)
     , cert: fs.readFileSync(env.SSL_CERT)
-<<<<<<< HEAD
-    , ca: fs.readFileSync(env.SSL_CA)
-    };
-=======
     };
     if (env.SSL_CA) {
       env.ca = fs.readFileSync(env.SSL_CA);
     }
->>>>>>> ea0125f5
   }
 
   var shasum = crypto.createHash('sha1');
