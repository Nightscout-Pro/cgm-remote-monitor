--- conflicted
+++ resolved
@@ -71,42 +71,18 @@
                     y: element.mbg, x: element.date, d: element.dateString, device: element.device
                   });
                 } else if (element.sgv) {
-<<<<<<< HEAD
-                  var sgvElement = {
-                    y: element.sgv
-                    , x: element.date
-                    , d: element.dateString
-                    , device: element.device
-                    , direction: directionToChar(element.direction)
-                    , filtered: element.filtered
-                    , unfiltered: element.unfiltered
-                    , noise: element.noise
-                    , rssi: element.rssi
-                  };
-                  d.sgvs.push(sgvElement);
-=======
                   sgvs.push({
                     y: element.sgv, x: element.date, d: element.dateString, device: element.device, direction: directionToChar(element.direction), filtered: element.filtered, unfiltered: element.unfiltered, noise: element.noise, rssi: element.rssi
                   });
->>>>>>> 7987562d
                 }
               }
             });
-
-<<<<<<< HEAD
-          uniq(d.mbgs);
-          sort(d.mbgs);
-		  uniq(d.sgvs);
-          sort(d.sgvs);
-                    
-=======
             //FIXME: sort in mongo
-            sort(mbgs);
-            sort(sgvs);
+            sort(mbgs); uniq(mbgs);
+            sort(sgvs); uniq(sgvs);
             data.mbgs = mbgs;
             data.sgvs = sgvs;
           }
->>>>>>> 7987562d
           callback();
         })
       }, cal: function (callback) {
@@ -137,8 +113,6 @@
               return treatment;
             });
 
-<<<<<<< HEAD
-=======
             //FIXME: sort in mongo
             treatments.sort(function(a, b) {
               return a.x - b.x;
@@ -146,7 +120,7 @@
 
             data.treatments = treatments;
           }
->>>>>>> 7987562d
+
           callback();
         });
       }, profile: function (callback) {
