'use strict';

var moment = require('moment-timezone');
var _ = require('lodash');
var parse_duration = require('parse-duration'); // https://www.npmjs.com/package/parse-duration
var times = require('../times');

function init (client, $) {
  var careportal = { };

  var translate = client.translate;
  var storage = $.localStorage;

  careportal.events = [
      { val: '<none>', name: '<none>' }
    , { val: 'BG Check', name: 'BG Check' }
    , { val: 'Snack Bolus', name: 'Snack Bolus' }
    , { val: 'Meal Bolus', name: 'Meal Bolus' }
    , { val: 'Correction Bolus', name: 'Correction Bolus' }
    , { val: 'Carb Correction', name: 'Carb Correction' }
    , { val: 'Announcement', name: 'Announcement' }
    , { val: 'Note', name: 'Note' }
    , { val: 'Question', name: 'Question' }
    , { val: 'Exercise', name: 'Exercise' }
    , { val: 'Site Change', name: 'Pump Site Change' }
    , { val: 'Sensor Start', name: 'Dexcom Sensor Start' }
    , { val: 'Sensor Change', name: 'Dexcom Sensor Change' }
    , { val: 'Insulin Change', name: 'Insulin Cartridge Change' }
    , { val: 'Temp Basal Start', name: 'Temp Basal Start' }
    , { val: 'Temp Basal End', name: 'Temp Basal End' }
    , { val: 'Profile Switch', name: 'Profile Switch' }
    , { val: 'D.A.D. Alert', name: 'D.A.D. Alert' }
  ];
  
  var eventTime = $('#eventTimeValue');
  var eventDate = $('#eventDateValue');

  function setDateAndTime (time) {
    time = time || moment();
    eventTime.val(time.format('HH:mm'));
    eventDate.val(time.format('YYYY-MM-DD'));
  }

  function mergeDateAndTime ( ) {
    return client.utils.mergeInputTime(eventTime.val(), eventDate.val());
  }

  function updateTime(ele, time) {
    ele.attr('oldminutes', time.minutes());
    ele.attr('oldhours', time.hours());
  }

  function maybePrevent (event) {
    if (event) {
      event.preventDefault();
    }
  }

  var inputMatrix = {
    '<none>':            { bg: true,  insulin: true,  carbs: true,  prebolus: true,  duration: false, percent: false, absolute: false, profile: false }
  , 'BG Check':          { bg: true,  insulin: false, carbs: false, prebolus: false, duration: false, percent: false, absolute: false, profile: false }
  , 'Snack Bolus':       { bg: true,  insulin: true,  carbs: true,  prebolus: true,  duration: false, percent: false, absolute: false, profile: false }
  , 'Meal Bolus':        { bg: true,  insulin: true,  carbs: true,  prebolus: true,  duration: false, percent: false, absolute: false, profile: false }
  , 'Correction Bolus':  { bg: true,  insulin: true,  carbs: false, prebolus: false, duration: false, percent: false, absolute: false, profile: false }
  , 'Carb Correction':   { bg: true,  insulin: false, carbs: true,  prebolus: false, duration: false, percent: false, absolute: false, profile: false }
  , 'Announcement':      { bg: true,  insulin: false, carbs: false, prebolus: false, duration: false, percent: false, absolute: false, profile: false }
  , 'Note':              { bg: true,  insulin: false, carbs: false, prebolus: false, duration: true,  percent: false, absolute: false, profile: false }
  , 'Question':          { bg: true,  insulin: false, carbs: false, prebolus: false, duration: false, percent: false, absolute: false, profile: false }
  , 'Exercise':          { bg: false, insulin: false, carbs: false, prebolus: false, duration: true,  percent: false, absolute: false, profile: false }
  , 'Site Change':       { bg: false, insulin: true,  carbs: false, prebolus: false, duration: false, percent: false, absolute: false, profile: false }
  , 'Sensor Start':      { bg: false, insulin: false, carbs: false, prebolus: false, duration: false, percent: false, absolute: false, profile: false }
  , 'Sensor Change':     { bg: false, insulin: false, carbs: false, prebolus: false, duration: false, percent: false, absolute: false, profile: false }
  , 'Insulin Change':    { bg: false, insulin: false, carbs: false, prebolus: false, duration: false, percent: false, absolute: false, profile: false }
  , 'Temp Basal Start':  { bg: true,  insulin: false, carbs: false, prebolus: false, duration: true,  percent: true,  absolute: true,  profile: false }
  , 'Temp Basal End':    { bg: true,  insulin: false, carbs: false, prebolus: false, duration: false, percent: false, absolute: false, profile: false }
  , 'Profile Switch':    { bg: true,  insulin: false, carbs: false, prebolus: false, duration: false, percent: false, absolute: false, profile: true  }
  , 'D.A.D. Alert':      { bg: true,  insulin: false, carbs: false, prebolus: false, duration: false, percent: false, absolute: false, profile: false }
  };

  careportal.filterInputs = function filterInputs ( event ) {
    var eventType = $('#eventType').val();
    
    function displayType (enabled) {
      if (enabled) {
        return '';
      } else {
        return 'none';
      }
    }
    
    function resetIfHidden(visible, id) {
      if (!visible) {
        $(id).val('');
      }
    }
    
    $('#bg').css('display',displayType(inputMatrix[eventType]['bg']));
    $('#insulinGivenLabel').css('display',displayType(inputMatrix[eventType]['insulin']));
    $('#carbsGivenLabel').css('display',displayType(inputMatrix[eventType]['carbs']));
    $('#durationLabel').css('display',displayType(inputMatrix[eventType]['duration']));
    $('#percentLabel').css('display',displayType(inputMatrix[eventType]['percent'] && $('#absolute').val() === ''));
    $('#absoluteLabel').css('display',displayType(inputMatrix[eventType]['absolute'] && $('#percent').val() === ''));
    $('#profileLabel').css('display',displayType(inputMatrix[eventType]['profile']));
    $('#preBolusLabel').css('display',displayType(inputMatrix[eventType]['prebolus']));
 
    resetIfHidden(inputMatrix[eventType]['insulin'], '#insulinGiven');
    resetIfHidden(inputMatrix[eventType]['carbs'], '#carbsGiven');
    resetIfHidden(inputMatrix[eventType]['duration'], '#duration');
    resetIfHidden(inputMatrix[eventType]['absolute'], '#absolute');
    resetIfHidden(inputMatrix[eventType]['percent'], '#percent');
    resetIfHidden(inputMatrix[eventType]['prebolus'], '#preBolus');
    
    maybePrevent(event);
  };

  careportal.prepareEvents = function prepareEvents ( ) {
    $('#eventType').empty();
    _.each(careportal.events, function eachEvent(event) {
      $('#eventType').append('<option value="' + event.val+ '">' + translate(event.name) + '</option>');
    });
    $('#eventType').change(careportal.filterInputs);
    $('#percent').change(careportal.filterInputs);
    $('#absolute').change(careportal.filterInputs);
    careportal.filterInputs();
  };

  careportal.resolveEventName = function resolveEventName(value) {
    _.each(careportal.events, function eachEvent(e) {
      if (e.val === value) {
        value = e.name;
      }
    });
    return value;
  };

  careportal.prepare = function prepare ( ) {
    $('#profile').empty();
    client.profilefunctions.listBasalProfiles().forEach(function (p) {
      $('#profile').append('<option val="' + p + '">' + p + '</option>');
    });
    careportal.prepareEvents();
    $('#eventType').val('<none>');
    $('#glucoseValue').val('').attr('placeholder', translate('Value in') + ' ' + client.settings.units);
    $('#meter').prop('checked', true);
    $('#carbsGiven').val('');
    $('#insulinGiven').val('');
    $('#duration').val('');
    $('#percent').val('');
    $('#absolute').val('');
    $('#profile').val(client.profilefunctions.activeProfileToTime());
    $('#preBolus').val(0);
    $('#notes').val('');
    $('#enteredBy').val(storage.get('enteredBy') || '');
    $('#nowtime').prop('checked', true);
    setDateAndTime();
  };

  function gatherData ( ) {
    var data = {
      enteredBy: $('#enteredBy').val()
    , eventType: $('#eventType').val()
    , glucose: $('#glucoseValue').val().replace(',','.')
    , glucoseType: $('#treatment-form').find('input[name=glucoseType]:checked').val()
    , carbs: $('#carbsGiven').val()
    , insulin: $('#insulinGiven').val()
    , duration: times.msecs(parse_duration($('#duration').val())).mins < 1 ? $('#duration').val() : times.msecs(parse_duration($('#duration').val())).mins
    , percent: $('#percent').val()
<<<<<<< HEAD
    , absolute: $('#absolute').val()
    , profile: $('#profile').val()
=======
>>>>>>> fd8a6a35
    , preBolus: parseInt($('#preBolus').val())
    , notes: $('#notes').val()
    , units: client.settings.units
    };

    //special handling for absolute to support temp to 0
    var absolute = $('#absolute').val();
    if ('' !== absolute && !isNaN(absolute)) {
      data.absolute = Number(absolute);
    }

    if ($('#othertime').is(':checked')) {
      data.eventTime = mergeDateAndTime().toDate();
    }
    
    if (!inputMatrix[data.eventType].profile) {
      delete data.profile;
    }

    if (data.eventType.indexOf('Temp Basal') > -1) {
      data.eventType = 'Temp Basal';
    }

    return data;
  }

  careportal.save = function save (event) {
    var data = gatherData();
    confirmPost(data);
    maybePrevent(event);
  };

  function buildConfirmText(data) {
    var text = [
      translate('Please verify that the data entered is correct') + ': '
      , translate('Event Type') + ': ' + translate(careportal.resolveEventName(data.eventType))
    ];

    function pushIf (check, valueText) {
      if (check) {
        text.push(valueText);
      }
    }

    pushIf(data.glucose, translate('Blood Glucose') + ': ' + data.glucose);
    pushIf(data.glucose, translate('Measurement Method') + ': ' + translate(data.glucoseType));

    pushIf(data.carbs, translate('Carbs Given') + ': ' + data.carbs);
    pushIf(data.insulin, translate('Insulin Given') + ': ' + data.insulin);
    pushIf(data.duration, translate('Duration') + ': ' + data.duration);
    pushIf(data.percent, translate('Percent') + ': ' + data.percent);
    pushIf(data.absolute, translate('Basal value') + ': ' + data.absolute);
    pushIf(data.profile, translate('Profile') + ': ' + data.profile);
    pushIf(data.preBolus, translate('Carb Time') + ': ' + data.preBolus + ' ' + translate('mins'));
    pushIf(data.notes, translate('Notes') + ': ' + data.notes);
    pushIf(data.enteredBy, translate('Entered By') + ': ' + data.enteredBy);

    text.push(translate('Event Time') + ': ' + (data.eventTime ? data.eventTime.toLocaleString() : new Date().toLocaleString()));
    return text.join('\n');
  }

  function confirmPost(data) {
    if (window.confirm(buildConfirmText(data))) {
      $.ajax({
        method: 'POST',
        url: '/api/v1/treatments/'
      , headers: {
        'api-secret': client.hashauth.hash()
      }
      , data: data
      }).done(function treatmentSaved (response) {
        console.info('treatment saved', response);
      }).fail(function treatmentSaveFail (response) {
        console.info('treatment saved', response);
        alert(translate('Entering record failed') + '. ' + translate('Status') + ': ' + response.status);
      });

      storage.set('enteredBy', data.enteredBy);

      client.browserUtils.closeDrawer('#treatmentDrawer');
    }
  }

  careportal.dateTimeFocus = function dateTimeFocus (event) {
    $('#othertime').prop('checked', true);
    updateTime($(this), mergeDateAndTime());
    maybePrevent(event);
  };

  careportal.dateTimeChange = function dateTimeChange (event) {
    $('#othertime').prop('checked', true);
    var ele = $(this);
    var merged = mergeDateAndTime();

    if (ele.attr('oldminutes') === '59' && merged.minutes() === 0) {
      merged.add(1, 'hours');
    }
    if (ele.attr('oldminutes') === '0' && merged.minutes() === 59) {
      merged.add(-1, 'hours');
    }

    setDateAndTime(merged);
    updateTime(ele, merged);
    maybePrevent(event);
  };

  careportal.eventTimeTypeChange = function eventTimeTypeChange (event) {
    if ($('#othertime').is(':checked')) {
      eventTime.focus();
    } else {
      setDateAndTime();
    }
    maybePrevent(event);
  };

  careportal.toggleDrawer = function toggleDrawer (event) {
    client.browserUtils.toggleDrawer('#treatmentDrawer', careportal.prepare);
    maybePrevent(event);
  };

  $('#treatmentDrawerToggle').click(careportal.toggleDrawer);
  $('#treatmentDrawer').find('button').click(careportal.save);
  $('#eventTime').find('input:radio').change(careportal.eventTimeTypeChange);

  $('.eventinput').focus(careportal.dateTimeFocus).change(careportal.dateTimeChange);

  return careportal;
}

module.exports = init;
<|MERGE_RESOLUTION|>--- conflicted
+++ resolved
@@ -165,11 +165,7 @@
     , insulin: $('#insulinGiven').val()
     , duration: times.msecs(parse_duration($('#duration').val())).mins < 1 ? $('#duration').val() : times.msecs(parse_duration($('#duration').val())).mins
     , percent: $('#percent').val()
-<<<<<<< HEAD
-    , absolute: $('#absolute').val()
     , profile: $('#profile').val()
-=======
->>>>>>> fd8a6a35
     , preBolus: parseInt($('#preBolus').val())
     , notes: $('#notes').val()
     , units: client.settings.units
