--- conflicted
+++ resolved
@@ -75,11 +75,7 @@
       iobObj = _.isArray(devicestatusEntry.openaps.iob) ? devicestatusEntry.openaps.iob[0] : devicestatusEntry.openaps.iob;
 
       // array could still be empty, handle as null
-<<<<<<< HEAD
-      if (iobObj === undefined || ! iobObj) {
-=======
       if (_.isEmpty(iobObj)) {
->>>>>>> d86a0c17
         return {};
       }
 
