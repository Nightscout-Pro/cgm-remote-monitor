'use strict';

var _ = require('lodash');


var TEN_MINS = 10 * 60 * 1000;
var FIFTEEN_MINS = 15 * 60 * 1000;

function init() {

  function bwp() {
    return bwp;
  }

  bwp.label = 'Bolus Wizard Preview';
  bwp.pluginType = 'pill-minor';

  function hasRequiredInfo (sbx) {

    if (!sbx.data.profile) return false;
    
    if (!sbx.data.profile.hasData()) {
      console.warn('For the BolusWizardPreview plugin to function you need a treatment profile');
      return false;
    }

    if (!sbx.data.profile.getSensitivity(sbx.time) || !sbx.data.profile.getHighBGTarget(sbx.time) || !sbx.data.profile.getLowBGTarget(sbx.time)) {
      console.warn('For the BolusWizardPreview plugin to function your treatment profile must have both sens, target_high, and target_low fields');
      return false;
    }

    if (!sbx.properties.iob) {
      console.warn('For the BolusWizardPreview plugin to function the IOB plugin must also be enabled');
      return false;
    }

    var lastSGVEntry = _.last(sbx.data.sgvs);

    if (!lastSGVEntry || lastSGVEntry.y < 40 || Date.now() - lastSGVEntry.x > TEN_MINS) {
      console.warn('For the BolusWizardPreview plugin to function there needs to be a current SGV');
      return false;
    }

    return true;

  }

  bwp.checkNotifications = function checkNotifications (sbx) {

    if (!hasRequiredInfo(sbx)) {
      return;
    }

    var results = bwp.calc(sbx);

    if (results.lastSGV < sbx.data.profile.getHighBGTarget(sbx.time)) return;

    var snoozeBWP = Number(sbx.extendedSettings.snooze) || 0.10;
    var warnBWP = Number(sbx.extendedSettings.warn) || 0.50;
    var urgentBWP = Number(sbx.extendedSettings.urgent) || 1.00;

    var snoozeLength = (sbx.extendedSettings.snoozeMins && Number(sbx.extendedSettings.snoozeMins) * 60 * 1000) || TEN_MINS;

    if (results.lastSGV > sbx.thresholds.bg_target_top && results.bolusEstimate < snoozeBWP) {
      sbx.notifications.requestSnooze({
        level: sbx.notifications.levels.URGENT
        , lengthMills: snoozeLength
        , debug: results
      })
    } else if (results.bolusEstimate > warnBWP) {
      var level = results.bolusEstimate > urgentBWP ? sbx.notifications.levels.URGENT : sbx.notifications.levels.WARN;
      var levelLabel = sbx.notifications.levels.toString(level);
      var sound = level == sbx.notifications.levels.URGENT ? 'updown' : 'bike';
      var message = [levelLabel, results.lastSGV, sbx.unitsLabel].join(' ');
      var iob = sbx.properties.iob && sbx.properties.iob.display;
      if (iob) {
        message += ['\nIOB:', iob, 'U'].join(' ');
      }

      sbx.notifications.requestNotify({
        level: level
        , title: 'Check BG, time to bolus?'
        , message: message
        , pushoverSound: sound
        , plugin: bwp
        , debug: results
      });
    }
  };


  bwp.updateVisualisation = function updateVisualisation (sbx) {

    if (!hasRequiredInfo(sbx)) {
      return;
    }

    var results = bwp.calc(sbx);

<<<<<<< HEAD
    sbx.pluginBase.updatePillText(bwp, {
      value: results.bolusEstimateDisplay + 'U'
      , label: 'BWP'
      , info: [
        {label: 'Insulin on Board', value: results.displayIOB + 'U'}
        , {label: 'Expected effect', value: '-' + results.effectDisplay + ' ' + sbx.units}
        , {label: 'Expected outcome', value: results.outcomeDisplay + ' ' + sbx.units}
      ]
    });
=======
    // display text
    var info = [
      {label: 'Insulin on Board', value: results.displayIOB + 'U'}
      , {label: 'Expected effect', value: '-' + results.effectDisplay + ' ' + sbx.units}
      , {label: 'Expected outcome', value: results.outcomeDisplay + ' ' + sbx.units}
    ];
    
    if (results.tempBasalAdjustment) {
      if (results.tempBasalAdjustment.thirtymin > 0) {
        info.push( {label: '30m temp basal', value: results.tempBasalAdjustment.thirtymin + '%'}); 
      } else {
        info.push( {label: '30m temp basal', value: 'too large adjustment needed, give carbs?'}); 
      }
      if (results.tempBasalAdjustment.onehour > 0) {
        info.push( {label: '1h temp basal', value: results.tempBasalAdjustment.onehour + '%'});
      } else {
        info.push( {label: '1h temp basal', value: 'too large adjustment needed, give carbs?'}); 
      }
    }

    sbx.pluginBase.updatePillText(bwp, results.bolusEstimateDisplay + 'U', 'BWP', info);
>>>>>>> e5a0d9a4

  };

  bwp.calc = function calc (sbx) {

    var results = {
      effect: 0
      , outcome: 0
      , bolusEstimate: 0.0
    };

    var sgv = sbx.scaleBg(sbx.data.lastSGV());

    results.lastSGV = sgv;

    if (!hasRequiredInfo(sbx)) {
      return results;
    }

    var profile = sbx.data.profile;
    var iob = results.iob = sbx.properties.iob.iob;

    results.effect = iob * profile.getSensitivity(sbx.time);
    results.outcome = sgv - results.effect;
    var delta = 0;
    
    var target_high = profile.getHighBGTarget(sbx.time);
    var sens = profile.getSensitivity(sbx.time);

    if (results.outcome > target_high) {
      delta = results.outcome - target_high;
      results.bolusEstimate = delta / sens;
    }

    var target_low = profile.getLowBGTarget(sbx.time);

    if (results.outcome < target_low) {
      delta = Math.abs(results.outcome - target_low);
      results.bolusEstimate = delta / sens * -1;
    }
    
    if (results.bolusEstimate != 0 && sbx.data.profile.getBasal()) {
      // Basal profile exists, calculate % change
      var basal = sbx.data.profile.getBasal(sbx.time);
      
      var thirtyMinAdjustment = Math.round((basal/2 + results.bolusEstimate) / (basal / 2) * 100);
      var oneHourAdjustment = Math.round((basal + results.bolusEstimate) / basal * 100);
      
      results.tempBasalAdjustment = {
        'thirtymin': thirtyMinAdjustment
        ,'onehour': oneHourAdjustment};
    }

    results.bolusEstimateDisplay = sbx.roundInsulinForDisplayFormat(results.bolusEstimate);
    results.outcomeDisplay = sbx.roundBGToDisplayFormat(results.outcome);
    results.displayIOB = sbx.roundInsulinForDisplayFormat(results.iob);
    results.effectDisplay = sbx.roundBGToDisplayFormat(results.effect);

    return results;
  };

  return bwp();

}

module.exports = init;<|MERGE_RESOLUTION|>--- conflicted
+++ resolved
@@ -97,40 +97,33 @@
 
     var results = bwp.calc(sbx);
 
-<<<<<<< HEAD
+    // display text
+    var info = [
+      {label: 'Insulin on Board', value: results.displayIOB + 'U'}
+      ,
+      {label: 'Expected effect', value: '-' + results.effectDisplay + ' ' + sbx.units}
+      ,
+      {label: 'Expected outcome', value: results.outcomeDisplay + ' ' + sbx.units}
+    ];
+
+    if (results.tempBasalAdjustment) {
+      if (results.tempBasalAdjustment.thirtymin > 0) {
+        info.push({label: '30m temp basal', value: results.tempBasalAdjustment.thirtymin + '%'});
+      } else {
+        info.push({label: '30m temp basal', value: 'too large adjustment needed, give carbs?'});
+      }
+      if (results.tempBasalAdjustment.onehour > 0) {
+        info.push({label: '1h temp basal', value: results.tempBasalAdjustment.onehour + '%'});
+      } else {
+        info.push({label: '1h temp basal', value: 'too large adjustment needed, give carbs?'});
+      }
+    }
+
     sbx.pluginBase.updatePillText(bwp, {
       value: results.bolusEstimateDisplay + 'U'
       , label: 'BWP'
-      , info: [
-        {label: 'Insulin on Board', value: results.displayIOB + 'U'}
-        , {label: 'Expected effect', value: '-' + results.effectDisplay + ' ' + sbx.units}
-        , {label: 'Expected outcome', value: results.outcomeDisplay + ' ' + sbx.units}
-      ]
+      , info: info
     });
-=======
-    // display text
-    var info = [
-      {label: 'Insulin on Board', value: results.displayIOB + 'U'}
-      , {label: 'Expected effect', value: '-' + results.effectDisplay + ' ' + sbx.units}
-      , {label: 'Expected outcome', value: results.outcomeDisplay + ' ' + sbx.units}
-    ];
-    
-    if (results.tempBasalAdjustment) {
-      if (results.tempBasalAdjustment.thirtymin > 0) {
-        info.push( {label: '30m temp basal', value: results.tempBasalAdjustment.thirtymin + '%'}); 
-      } else {
-        info.push( {label: '30m temp basal', value: 'too large adjustment needed, give carbs?'}); 
-      }
-      if (results.tempBasalAdjustment.onehour > 0) {
-        info.push( {label: '1h temp basal', value: results.tempBasalAdjustment.onehour + '%'});
-      } else {
-        info.push( {label: '1h temp basal', value: 'too large adjustment needed, give carbs?'}); 
-      }
-    }
-
-    sbx.pluginBase.updatePillText(bwp, results.bolusEstimateDisplay + 'U', 'BWP', info);
->>>>>>> e5a0d9a4
-
   };
 
   bwp.calc = function calc (sbx) {
