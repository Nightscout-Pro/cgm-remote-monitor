'use strict';

var _ = require('lodash');
var async = require('async');
var times = require('../times');
var fitTreatmentsToBGCurve = require('./treatmenttocurve');

var ONE_DAY = 86400000
  , TWO_DAYS = 172800000;
var TWO_HOURS = 1000 * 60 * 2;


function uniq(a) {
  var seen = {};
  return a.filter(function (item) {
    return seen.hasOwnProperty(item.mills) ? false : (seen[item.mills] = true);
  });
}

function init(env, ctx) {

  var dataloader = { };

  dataloader.update = function update(ddata, opts, done) {
    if (opts && done == null && opts.call) {
      done = opts;
      opts = { lastUpdated: Date.now( ), frame: false };
    }

    if (opts.frame) {
      ddata.page = {
        frame: true
        , after: opts.lastUpdated
        // , before: opts.
      };
    }
    ddata.lastUpdated = opts.lastUpdated;
    // console.log('LOOKING SINCE', (new Date(ddata.lastUpdated)));

    function loadComplete (err, result) {
      ddata.treatments = _.uniq(ddata.treatments, false, function (item) { return item._id.toString(); });
      //sort treatments so the last is the most recent
      ddata.treatments = _.sortBy(ddata.treatments, function (item) { return item.mills; });
      fitTreatmentsToBGCurve(ddata, env, ctx);
      if (err) {
        console.error(err);
      }
      ddata.processTreatments();

      var counts = [];
      _.forIn(ddata, function each (value, key) {
        if (_.isArray(value) && value.length > 0) {
          counts.push(key + ':' + value.length);
        }
      });

      console.info('Load Complete:\n\t', counts.join(', '));

      done(err, result);
    }

    // clear treatments, we're going to merge from more queries
    ddata.treatments = [];
    
    async.parallel([
      loadEntries.bind(null, ddata, ctx)
      , loadTreatments.bind(null, ddata, ctx)
      , loadProfileSwitchTreatments.bind(null, ddata, ctx)
      , loadSensorAndInsulinTreatments.bind(null, ddata, ctx)
      , loadProfile.bind(null, ddata, ctx)
      , loadDeviceStatus.bind(null, ddata, env, ctx)
    ], loadComplete);

  };

  return dataloader;

}

function loadEntries (ddata, ctx, callback) {
  var dateRange = {
    $gte: ddata.lastUpdated - TWO_DAYS
  };
  if (ddata.page && ddata.page.frame) {
    dateRange['$lte'] = ddata.lastUpdated + TWO_HOURS;
  }
  var q = {
    find: {
      date: dateRange
    }
    , sort: {date: 1}
  };

  console.log('searching q', q);
  ctx.entries.list(q, function (err, results) {
    if (!err && results) {
      var mbgs = [];
      var sgvs = [];
      var cals = [];
      results.forEach(function (element) {
        if (element) {
          if (element.mbg) {
            mbgs.push({
              mgdl: Number(element.mbg), mills: element.date, device: element.device
            });
          } else if (element.sgv) {
            sgvs.push({
              mgdl: Number(element.sgv), mills: element.date, device: element.device, direction: element.direction, filtered: element.filtered, unfiltered: element.unfiltered, noise: element.noise, rssi: element.rssi
            });
          } else if (element.type === 'cal') {
            cals.push({
              mills: element.date, scale: element.scale, intercept: element.intercept, slope: element.slope
            });
          }
        }
      });
      ddata.mbgs = uniq(mbgs);
      ddata.sgvs = uniq(sgvs);
      ddata.cals = uniq(cals);
    }
    callback();
  });
}

function mergeToTreatments (ddata, results) {
  var filtered = _.filter(results, function hasId (treatment) {
    return !_.isEmpty(treatment._id);
  });

  var treatments = _.map(filtered, function update (treatment) {
    treatment.mills = new Date(treatment.created_at).getTime();
    return treatment;
  });

  //filter out temps older than a day and an hour ago since we don't display them
  var oldestAgo = ddata.lastUpdated - TWO_DAYS - times.hour().msecs;
  treatments = _.filter(treatments, function noOldTemps (treatment) {
    return !treatment.eventType || treatment.eventType.indexOf('Temp Basal') === -1 || treatment.mills > oldestAgo;
  });

  ddata.treatments = _.union(ddata.treatments, treatments);
}

function loadTreatments (ddata, ctx, callback) {
  var dateRange = {
    $gte: new Date(ddata.lastUpdated - (ONE_DAY * 8)).toISOString()
  };
  if (ddata.page && ddata.page.frame) {
    dateRange['$lte'] = new Date(ddata.lastUpdated + TWO_HOURS).toISOString( );
  }
  var tq = {
    find: {
      created_at: dateRange
    }
    , sort: {created_at: 1}
  };

  console.log('searching tretaments q', tq);
  ctx.treatments.list(tq, function (err, results) {
    if (!err && results) {
      mergeToTreatments(ddata, results);
    }

    callback();
  });
}

function loadProfileSwitchTreatments (ddata, ctx, callback) {
  var dateRange = {
    $gte: new Date(ddata.lastUpdated - (ONE_DAY * 31 * 12)).toISOString()
  };
  if (ddata.page && ddata.page.frame) {
    dateRange['$lte'] = new Date(ddata.lastUpdated + TWO_HOURS).toISOString( );
  }
  var tq = {
    find: {
<<<<<<< HEAD
      eventType: 'Profile Switch'
      , created_at: {
        $gte: new Date(ddata.lastUpdated - (ONE_DAY * 31 * 12)).toISOString()
      }
=======
      eventType: {
        $eq: 'Profile Switch'
      }
      , created_at: dateRange
>>>>>>> de0ff7f1
    }
    , sort: {created_at: -1}
  };

  ctx.treatments.list(tq, function (err, results) {
    if (!err && results) {
      mergeToTreatments(ddata, results);
    }

    // Store last profile switch
    if (results) {
      ddata.lastProfileFromSwitch = null;
      var now = new Date().getTime();
      for (var p = 0; p < results.length; p++ ) {
        var pdate = new Date(results[p].created_at).getTime();
        if (pdate < now) {
          ddata.lastProfileFromSwitch = results[p].profile;
          break;
        }
      }
    }
    
    callback();
  });
}

function loadSensorAndInsulinTreatments (ddata, ctx, callback) {
  var dateRange = {
    $gte: new Date(ddata.lastUpdated - (ONE_DAY * 32)).toISOString()
  };
  if (ddata.page && ddata.page.frame) {
    dateRange['$lte'] = new Date(ddata.lastUpdated + TWO_HOURS).toISOString( );
  }
  var tq = {
    find: {
      eventType: {
        $in: [ 'Sensor Start', 'Sensor Change','Insulin Change']
      }
      , created_at: dateRange
    }
    , sort: {created_at: -1}
  };

  ctx.treatments.list(tq, function (err, results) {
    if (!err && results) {
      mergeToTreatments(ddata, results);
    }

    callback();
  });
}

function loadProfile (ddata, ctx, callback) {
  ctx.profile.last(function (err, results) {
    if (!err && results) {
      var profiles = [];
      results.forEach(function (element) {
        if (element) {
            profiles[0] = element;
        }
      });
      ddata.profiles = profiles;
    }
    callback();
  });
}

function loadDeviceStatus (ddata, env, ctx, callback) {
  var dateRange = {
    $gte: new Date(ddata.lastUpdated - ONE_DAY).toISOString()
  };
  if (ddata.page && ddata.page.frame) {
    dateRange['$lte'] = new Date(ddata.lastUpdated + TWO_HOURS).toISOString( );
  }
  var opts = {
    find: {
<<<<<<< HEAD
      created_at: {
        $gte: new Date(ddata.lastUpdated - TWO_DAYS).toISOString()
      }
=======
      created_at: dateRange
>>>>>>> de0ff7f1
    }
    , sort: {created_at: -1}
  };

  if (env.extendedSettings.devicestatus && env.extendedSettings.devicestatus.advanced) {
    //not adding count: 1 restriction
  } else {
    opts.count = 1;
  }

  ctx.devicestatus.list(opts, function (err, results) {
    if (!err && results) {
      ddata.devicestatus = _.map(results, function eachStatus (result) {
        result.mills = new Date(result.created_at).getTime();
        if ('uploaderBattery' in result) {
          result.uploader = {
            battery: result.uploaderBattery
          };
          delete result.uploaderBattery;
        }
        return result;
      }).reverse();
    } else {
      ddata.devicestatus = [];
    }
    callback();
  });
}

module.exports = init;<|MERGE_RESOLUTION|>--- conflicted
+++ resolved
@@ -6,9 +6,8 @@
 var fitTreatmentsToBGCurve = require('./treatmenttocurve');
 
 var ONE_DAY = 86400000
-  , TWO_DAYS = 172800000;
-var TWO_HOURS = 1000 * 60 * 2;
-
+  , TWO_DAYS = 172800000
+  , TWO_HOURS = 1000 * 60 * 2;
 
 function uniq(a) {
   var seen = {};
@@ -91,7 +90,6 @@
     , sort: {date: 1}
   };
 
-  console.log('searching q', q);
   ctx.entries.list(q, function (err, results) {
     if (!err && results) {
       var mbgs = [];
@@ -169,22 +167,17 @@
   var dateRange = {
     $gte: new Date(ddata.lastUpdated - (ONE_DAY * 31 * 12)).toISOString()
   };
-  if (ddata.page && ddata.page.frame) {
-    dateRange['$lte'] = new Date(ddata.lastUpdated + TWO_HOURS).toISOString( );
-  }
+  
+  if (ddata.page && ddata.page.frame) {
+    dateRange['$lte'] = new Date(ddata.lastUpdated + TWO_HOURS).toISOString( );
+  }
+  
   var tq = {
     find: {
-<<<<<<< HEAD
-      eventType: 'Profile Switch'
-      , created_at: {
-        $gte: new Date(ddata.lastUpdated - (ONE_DAY * 31 * 12)).toISOString()
-      }
-=======
       eventType: {
         $eq: 'Profile Switch'
       }
       , created_at: dateRange
->>>>>>> de0ff7f1
     }
     , sort: {created_at: -1}
   };
@@ -215,9 +208,11 @@
   var dateRange = {
     $gte: new Date(ddata.lastUpdated - (ONE_DAY * 32)).toISOString()
   };
-  if (ddata.page && ddata.page.frame) {
-    dateRange['$lte'] = new Date(ddata.lastUpdated + TWO_HOURS).toISOString( );
-  }
+  
+  if (ddata.page && ddata.page.frame) {
+    dateRange['$lte'] = new Date(ddata.lastUpdated + TWO_HOURS).toISOString( );
+  }
+  
   var tq = {
     find: {
       eventType: {
@@ -261,13 +256,7 @@
   }
   var opts = {
     find: {
-<<<<<<< HEAD
-      created_at: {
-        $gte: new Date(ddata.lastUpdated - TWO_DAYS).toISOString()
-      }
-=======
       created_at: dateRange
->>>>>>> de0ff7f1
     }
     , sort: {created_at: -1}
   };
