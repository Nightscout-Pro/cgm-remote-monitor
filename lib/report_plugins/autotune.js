--- conflicted
+++ resolved
@@ -28,17 +28,10 @@
   var translate = client.translate;
   var ret =
     '<h2>' + translate('Autotune') + '</h2>'
-<<<<<<< HEAD
     + '<p><b>WARNING</b>: Autotune is a DIY tool for recommending potential changes to (a single) ISF, basal rate, and (a single) carb ratio. If you have questions or concerns about your personal settings, you should talk with your healthcare provider about them.</p>'
     + '<p><b>NOTE</b>: The “current” basal rate, ISF, and carb ratio is based on what you manually input into the Nightscout profile. If you have updated your pump or use other tools (i.e. one of the DIY closed loops), this may not be up to date with your settings there.</p>'
     + '<p><i>More details about autotune and documentation around interpreting autotune can be found <a href="http://openaps.readthedocs.io/en/latest/docs/Customize-Iterate/autotune.html">here</a>.</i></p>'
     + '<p><input type="checkbox" id="compute_autotune">Compute autotune</p>'
-=======
-    + '<b>WARNING</b>: Autotune is a DIY tool for calculating potential changes to (a single) ISF, basal rate, and (a single) carb ratio. If you have questions or concerns about your personal settings, you should talk with your healthcare provider about them.'
-    + '<b>NOTE</b>: The “current” basal rate, ISF, and carb ratio is based on what you manually input into the Nightscout profile. If you have updated your pump or use other tools (i.e. one of the DIY closed loops), your NS profile may not be up to date with your settings there.' 
-    + '<i>More details about autotune and documentation around interpreting autotune can be found <a href="http://openaps.readthedocs.io/en/latest/docs/Customize-Iterate/autotune.html">here</a>.</i>'
-    + '<input type="checkbox" id="compute_autotune">Compute autotune<br>'
->>>>>>> 58eab3e3
     + '<div id="autotune-report"></div>'
     ;
     return ret;
