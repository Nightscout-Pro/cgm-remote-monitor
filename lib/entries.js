--- conflicted
+++ resolved
@@ -2,11 +2,8 @@
 
 var es = require('event-stream');
 var sgvdata = require('sgvdata');
-<<<<<<< HEAD
 var units = require('./units')();
-=======
 var ObjectID = require('mongodb').ObjectID;
->>>>>>> 4b855b5d
 
 var TEN_MINS = 10 * 60 * 1000;
 
