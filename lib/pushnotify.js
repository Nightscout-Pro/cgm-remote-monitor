'use strict';

var _ = require('lodash');
var crypto = require('crypto');
var NodeCache = require('node-cache');

var levels = require('./levels');

function init(env, ctx) {

  // declare local constants for time differences
<<<<<<< HEAD
  var TIME_15_MINS_S = 15 * 60
=======
  var TIME_2_MINS_S = 120
    , TIME_15_MINS_S = 15 * 60
>>>>>>> f4e24c24
    , TIME_30_MINS_MS = 30 * 60 * 1000
    ;

  function pushnotify() {
    return pushnotify;
  }

  var receipts = new NodeCache({ stdTTL: TIME_15_MINS_S, checkperiod: 120 });
  var recentlySent = new NodeCache({ stdTTL: TIME_15_MINS_S, checkperiod: 20 });

  pushnotify.emitNotification = function emitNotification (notify) {
    if (notify.clear) {
      cancelPushoverNotifications();
      sendMakerAllClear(notify);
      return;
    }

    var key = null;
    if (notify.isAnnouncement) {
      //Announcement notifications are sent if they are different from whats been recently sent
      key = notifyToHash(notify);
    } else if (levels.isAlarm(notify.level)) {
      //Alarms can be snoozed
      //for WARN and higher use the plugin name and notification level so that louder alarms aren't triggered too often
      key = notify.plugin.name + '_' + notify.level;
    } else {
      //INFO and lower notifications should be sent as long as they are different from whats been recently sent
      key = notifyToHash(notify);
    }

    notify.key = key;

    if (recentlySent.get(key)) {
      console.info('notify: ' + key + ' has ALREADY been sent');

      return;
    }

    recentlySent.set(key, notify, 30);

    sendPushoverNotifications(notify);
    sendMakerEvent(notify);

  };

  pushnotify.pushoverAck = function pushoverAck (response) {
    if (!response.receipt) { return false; }

    var notify = receipts.get(response.receipt);
    console.info('push ack, response: ', response, ', notify: ', notify);
    if (notify) {
      ctx.notifications.ack(notify.level, TIME_30_MINS_MS, true);
    }
    return !!notify;
  };

  function cancelPushoverNotifications ( ) {
    if (ctx.pushover) {
      var receiptKeys = receipts.keys();

      _.forEach(receiptKeys, function eachKey(receipt) {
        ctx.pushover.cancelWithReceipt(receipt, function cancelCallback(err) {
          if (err) {
            console.error('error canceling receipt, err: ', err);
          } else {
            console.info('got a receipt cancel response');
          }
        });
        receipts.del(receipt);
      });
    }
  }

  function sendPushoverNotifications (notify) {
<<<<<<< HEAD
=======

    if (!ctx.pushover) {
      return;
    }

    var msg = {
      expire: TIME_15_MINS_S
      , title: notify.title
      , message: notify.message
      , sound: notify.pushoverSound || 'gamelan'
      , timestamp: new Date()
      //USE PUSHOVER_EMERGENCY for WARN and URGENT so we get the acks
      , priority: notify.level >= levels.WARN ? ctx.pushover.PRIORITY_EMERGENCY : ctx.pushover.PRIORITY_NORMAL
    };

    if (notify.level >= levels.WARN) {
      //ADJUST RETRY TIME based on WARN or URGENT
      msg.retry = notify.level === levels.URGENT ? TIME_2_MINS_S : TIME_15_MINS_S;
      if (env.baseUrl) {
        msg.callback = env.baseUrl + '/api/v1/notifications/pushovercallback';
      }
    }

>>>>>>> f4e24c24
    //add the key to the cache before sending, but with a short TTL
    ctx.pushover.send(notify, function pushoverCallback (err, result) {
      if (!err) {
        //result comes back as a string here, so fix it
        result = JSON.parse(result);
        //after successfully sent, increase the TTL
        recentlySent.ttl(notify.key, TIME_15_MINS_S);

        if (result.receipt) {
          //if this was an emergency alarm, also hold on to the receipt/notify mapping, for later acking
          receipts.set(result.receipt, notify);
        }
      }
    });
  }

  function sendMakerAllClear (notify) {
    if (ctx.maker) {
      ctx.maker.sendAllClear(notify, function makerCallback (err, result) {
        if (err) {
          console.error('unable to send maker allclear', err);
        } else if (result && result.sent) {
          console.info('sent maker allclear');
        }
      });
    }
  }

  function sendMakerEvent (notify) {
    if (!ctx.maker) {
      return;
    }

    var event = {
      name: notify.eventName || notify.plugin.name
      , level: levels.toLowerCase(notify.level)
      , value1: notify.title
      , value2: notify.message && '\n' + notify.message
      , isAnnouncement: notify.isAnnouncement
    };
    ctx.maker.sendEvent(event, function makerCallback (err) {
      if (err) {
        console.error('unable to send maker event', err, event);
      } else {
        console.info('sent maker event: ', event);
        recentlySent.ttl(notify.key, TIME_15_MINS_S);
      }
    });
  }

  function notifyToHash (notify) {
    var hash = crypto.createHash('sha1');
    var info = JSON.stringify(_.pick(notify, ['title', 'message']));
    hash.update(info);
    return hash.digest('hex');
  }

  return pushnotify();
}


module.exports = init;<|MERGE_RESOLUTION|>--- conflicted
+++ resolved
@@ -9,12 +9,7 @@
 function init(env, ctx) {
 
   // declare local constants for time differences
-<<<<<<< HEAD
   var TIME_15_MINS_S = 15 * 60
-=======
-  var TIME_2_MINS_S = 120
-    , TIME_15_MINS_S = 15 * 60
->>>>>>> f4e24c24
     , TIME_30_MINS_MS = 30 * 60 * 1000
     ;
 
@@ -89,46 +84,22 @@
   }
 
   function sendPushoverNotifications (notify) {
-<<<<<<< HEAD
-=======
+    if (ctx.pushover) {
+      //add the key to the cache before sending, but with a short TTL
+      ctx.pushover.send(notify, function pushoverCallback(err, result) {
+        if (!err) {
+          //result comes back as a string here, so fix it
+          result = JSON.parse(result);
+          //after successfully sent, increase the TTL
+          recentlySent.ttl(notify.key, TIME_15_MINS_S);
 
-    if (!ctx.pushover) {
-      return;
+          if (result.receipt) {
+            //if this was an emergency alarm, also hold on to the receipt/notify mapping, for later acking
+            receipts.set(result.receipt, notify);
+          }
+        }
+      });
     }
-
-    var msg = {
-      expire: TIME_15_MINS_S
-      , title: notify.title
-      , message: notify.message
-      , sound: notify.pushoverSound || 'gamelan'
-      , timestamp: new Date()
-      //USE PUSHOVER_EMERGENCY for WARN and URGENT so we get the acks
-      , priority: notify.level >= levels.WARN ? ctx.pushover.PRIORITY_EMERGENCY : ctx.pushover.PRIORITY_NORMAL
-    };
-
-    if (notify.level >= levels.WARN) {
-      //ADJUST RETRY TIME based on WARN or URGENT
-      msg.retry = notify.level === levels.URGENT ? TIME_2_MINS_S : TIME_15_MINS_S;
-      if (env.baseUrl) {
-        msg.callback = env.baseUrl + '/api/v1/notifications/pushovercallback';
-      }
-    }
-
->>>>>>> f4e24c24
-    //add the key to the cache before sending, but with a short TTL
-    ctx.pushover.send(notify, function pushoverCallback (err, result) {
-      if (!err) {
-        //result comes back as a string here, so fix it
-        result = JSON.parse(result);
-        //after successfully sent, increase the TTL
-        recentlySent.ttl(notify.key, TIME_15_MINS_S);
-
-        if (result.receipt) {
-          //if this was an emergency alarm, also hold on to the receipt/notify mapping, for later acking
-          receipts.set(result.receipt, notify);
-        }
-      }
-    });
   }
 
   function sendMakerAllClear (notify) {
