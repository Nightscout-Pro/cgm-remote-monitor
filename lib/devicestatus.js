--- conflicted
+++ resolved
@@ -1,7 +1,6 @@
 'use strict';
 
-<<<<<<< HEAD
-function configure(collection, storage) {
+function storage (collection, storage) {
 
     function create(obj, fn) {
         if (! obj.hasOwnProperty("created_at")){
@@ -40,38 +39,6 @@
     api.create = create;
     api.last = last;
     return api;
-=======
-function storage (collection, storage) {
-
-  function create (obj, fn) {
-    obj.created_at = (new Date( )).toISOString( );
-    api( ).insert(obj, function (err, doc) {
-      fn(null, doc);
-    });
-  }
-
-  function last(fn) {
-      return api( ).find({ }).sort({created_at: -1}).limit(1).toArray(function(err, entries) {
-          if (entries && entries.length > 0)
-            fn(err, entries[0]);
-          else
-              fn(err, null);
-      });
-  }
-
-  function list (fn) {
-    return api( ).find({ }).sort({created_at: -1}).toArray(fn);
-  }
-
-  function api ( ) {
-    return storage.pool.db.collection(collection);
-  }
-
-  api.list = list;
-  api.create = create;
-  api.last = last;
-  return api;
->>>>>>> dc25ce6b
 }
 
 function ensureIndexes(name, storage) {
