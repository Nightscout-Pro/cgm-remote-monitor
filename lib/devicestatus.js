--- conflicted
+++ resolved
@@ -2,7 +2,6 @@
 
 function storage (collection, storage) {
 
-<<<<<<< HEAD
     function create(obj, fn) {
         if (! obj.hasOwnProperty("created_at")){
             obj.created_at = (new Date()).toISOString();
@@ -36,41 +35,12 @@
         return storage.pool.db.collection(collection);
     }
 
-    api.list = list;
-    api.create = create;
-    api.last = last;
-    return api;
-=======
-  function create (obj, fn) {
-    obj.created_at = (new Date( )).toISOString( );
-    api( ).insert(obj, function (err, doc) {
-      fn(null, doc);
-    });
-  }
-
-  function last(fn) {
-      return api( ).find({ }).sort({created_at: -1}).limit(1).toArray(function(err, entries) {
-          if (entries && entries.length > 0)
-            fn(err, entries[0]);
-          else
-              fn(err, null);
-      });
-  }
-
-  function list (fn) {
-    return api( ).find({ }).sort({created_at: -1}).toArray(fn);
-  }
-
-  function api ( ) {
-    return storage.pool.db.collection(collection);
-  }
 
   api.list = list;
   api.create = create;
   api.last = last;
   api.indexedFields = indexedFields;
   return api;
->>>>>>> 6705b621
 }
 var indexedFields = ['created_at'];
 storage.indexedFields = indexedFields;
