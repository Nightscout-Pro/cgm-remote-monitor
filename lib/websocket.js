
function websocket (env, server, entries) {
"use strict";
// CONSTANTS
var ONE_HOUR = 3600000,
    ONE_MINUTE = 60000,
    FIVE_MINUTES = 300000,
    FORTY_MINUTES = 2400000,
    TWO_DAYS = 172800000;

var dir2Char = {
  'NONE': '&#8700;',
  'DoubleUp': '&#8648;',
  'SingleUp': '&#8593;',
  'FortyFiveUp': '&#8599;',
  'Flat': '&#8594;',
  'FortyFiveDown': '&#8600;',
  'SingleDown': '&#8595;',
  'DoubleDown': '&#8650;',
  'NOT COMPUTABLE': '-',
  'RATE OUT OF RANGE': '&#8622;'
};

  var io;
  var watchers = 0;
  var now = new Date().getTime();
  var cgmData = [];
  var patientData = [];

  function start ( ) {
    io = require('socket.io').listen(server);
  }
  // get data from database and setup to update every minute
  function kickstart (fn) {
    //TODO: test server to see how data is stored (timestamps, entry values, etc)
    //TODO: check server settings to configure alerts, entry units, etc
    console.log(now, new Date(now), fn.name);
    fn( );
    return fn;
  }

  function emitData ( ) {
    console.log('running emitData', now, patientData && patientData.length);
    if (patientData.length > 0) {
      io.sockets.emit("now", now);
      io.sockets.emit("sgv", patientData);
    }
  }

  function configure ( ) {
    // reduce logging
    io.set('log level', 0);

    //Windows Azure Web Sites does not currently support WebSockets, so use long-polling
    io.configure(function () {
        io.set('transports', ['xhr-polling']);
    });
  }

  function listeners ( ) {
    io.sockets.on('connection', function (socket) {
        io.sockets.emit("now", now);
        io.sockets.emit("sgv", patientData);
        io.sockets.emit("clients", ++watchers);
        socket.on('ack', function(alarmType, _silenceTime) {
            alarms[alarmType].lastAckTime = new Date().getTime();
            alarms[alarmType].silenceTime = _silenceTime ? _silenceTime : FORTY_MINUTES;
            io.sockets.emit("clear_alarm", true);
            console.log("alarm cleared");
        });
        socket.on('disconnect', function () {
            io.sockets.emit("clients", --watchers);
        });
    });
  }

///////////////////////////////////////////////////
// data handling functions
///////////////////////////////////////////////////

function directionToChar(direction) {
  return dir2Char[direction] || '-';
}

var Alarm = function(_typeName, _threshold) {
    this.typeName = _typeName;
    this.silenceTime = FORTY_MINUTES;
    this.lastAckTime = 0;
    this.threshold = _threshold;
};

// list of alarms with their thresholds
var alarms = {
    "alarm" : new Alarm("Regular", 0.05),
    "urgent_alarm": new Alarm("Urgent", 0.10)
};

function update() {

    console.log('running update');
    now = Date.now();

    cgmData = [];
    var earliest_data = now - TWO_DAYS;
    var q = { find: {"date": {"$gte": earliest_data}} };
    entries.list(q, function (err, results) {
      results.forEach(function(element, index, array) {
          if (element) {
              var obj = {};
              obj.y = element.sgv;
              obj.x = element.date;
              obj.d = element.dateString;
              obj.direction = directionToChar(element.direction);
              cgmData.push(obj);
          }
      });
      // all done, do loadData
      loadData( );
    });

    return update;
}

function emitAlarm(alarmType) {
    var alarm = alarms[alarmType];
    if (now > alarm.lastAckTime + alarm.silenceTime) {
        io.sockets.emit(alarmType);
    } else {
        console.log(alarm.typeName + " alarm is silenced for " + Math.floor((alarm.silenceTime - (now - alarm.lastAckTime)) / 60000) + " minutes more");
    }
}

function loadData() {

    console.log('running loadData');
    var treatment = [];
    var mbg = [];

    var actual = [],
        actualCurrent,
        errorCode;

    if (cgmData) {
        actual = cgmData.slice();
        actual.sort(function(a, b) {
            return a.x - b.x;
        });

<<<<<<< HEAD
        // sgv less than 39 means error code
        // I want to know about it
=======
        actualCurrent = actual.length > 0 ? actual[actual.length - 1].y : null;

        // sgv less than or equal to 10 means error code
        // or warm up period code, so ignore
>>>>>>> cbc9db17
        actual = actual.filter(function (a) {
            return a.y > 0;
        })
    }

    if (actualCurrent && actualCurrent < 39) errorCode = actualCurrent;

    console.info(">>>> actualCurrent: " + actualCurrent);
    console.info(">>>> errorCode: " + errorCode);

    var actualLength = actual.length - 1;

    if (actualLength > 1) {
        // predict using AR model
        var predicted = [];
        var lastValidReadingTime = actual[actualLength].x;
        var elapsedMins = (actual[actualLength].x - actual[actualLength - 1].x) / ONE_MINUTE;
        var BG_REF = 140;
        var BG_MIN = 36;
        var BG_MAX = 400;
        var y = Math.log(actual[actualLength].y / BG_REF);
        if (elapsedMins < 5.1) {
            y = [Math.log(actual[actualLength - 1].y / BG_REF), y];
        } else {
            y = [y, y];
        }
        var n = Math.ceil(12 * (1 / 2 + (now - lastValidReadingTime) / ONE_HOUR));
        var AR = [-0.723, 1.716];
        var dt = actual[actualLength].x;
        for (var i = 0; i <= n; i++) {
            y = [y[1], AR[0] * y[0] + AR[1] * y[1]];
            dt = dt + FIVE_MINUTES;
            predicted[i] = {
                x: dt,
                y: Math.max(BG_MIN, Math.min(BG_MAX, Math.round(BG_REF * Math.exp(y[1]))))
            };
        }

        //TODO: need to consider when data being sent has less than the 2 day minimum

        // consolidate and send the data to the client
        var shouldEmit = is_different(actual, predicted, mbg, treatment, errorCode);
        patientData = [actual, predicted, mbg, treatment, errorCode];
        console.log('patientData', patientData.length);
        if (shouldEmit) {
          emitData( );
        }

        // compute current loss
        var avgLoss = 0;
        var size = Math.min(predicted.length - 1, 6);
        for (var j = 0; j <= size; j++) {
            avgLoss += 1 / size * Math.pow(log10(predicted[j].y / 120), 2);
        }

        if (avgLoss > alarms['urgent_alarm'].threshold) {
            emitAlarm('urgent_alarm');
        } else if (avgLoss > alarms['alarm'].threshold) {
            emitAlarm('alarm');
        } else if (errorCode) {
            emitAlarm('urgent_alarm');
        }
    }
}
  function is_different (actual, predicted, mbg, treatment, errorCode) {
    if (patientData && patientData.length < 3) {
      return true;
    }
    var old =  {
        actual: patientData[0].slice(-1).pop( )
      , predicted: patientData[1].slice(-1).pop( )
      , mbg: patientData[2].slice(-1).pop( )
      , treatment: patientData[3].slice(-1).pop( )
      , errorCode: patientData.length >= 5 ? patientData[4] : 0
    };
    var last = {
        actual: actual.slice(-1).pop( )
      , predicted: predicted.slice(-1).pop( )
      , mbg: mbg.slice(-1).pop( )
      , treatment: treatment.slice(-1).pop( )
      , errorCode: errorCode
    };

    // textual diff of objects
    if (JSON.stringify(old) == JSON.stringify(last)) {
      return false;
    }
    return true;
  }

  start( );
  configure( );
  listeners( );
  setInterval(kickstart(update), ONE_MINUTE);
  setInterval(kickstart(emitData), ONE_MINUTE);

  return io;
}

///////////////////////////////////////////////////
// helper functions
///////////////////////////////////////////////////

function log10(val) { return Math.log(val) / Math.LN10; }

module.exports = websocket;<|MERGE_RESOLUTION|>--- conflicted
+++ resolved
@@ -146,24 +146,16 @@
             return a.x - b.x;
         });
 
-<<<<<<< HEAD
-        // sgv less than 39 means error code
-        // I want to know about it
-=======
         actualCurrent = actual.length > 0 ? actual[actual.length - 1].y : null;
 
         // sgv less than or equal to 10 means error code
         // or warm up period code, so ignore
->>>>>>> cbc9db17
         actual = actual.filter(function (a) {
-            return a.y > 0;
+            return a.y > 10;
         })
     }
 
     if (actualCurrent && actualCurrent < 39) errorCode = actualCurrent;
-
-    console.info(">>>> actualCurrent: " + actualCurrent);
-    console.info(">>>> errorCode: " + errorCode);
 
     var actualLength = actual.length - 1;
 
