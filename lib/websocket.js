--- conflicted
+++ resolved
@@ -58,10 +58,6 @@
     // reduce logging
     io.set('log level', 0);
 
-<<<<<<< HEAD
-    //TODO: make websockets support an option
-=======
->>>>>>> 8f36829a
     io.configure(function () {
         io.set('transports', ['xhr-polling']);
     });
