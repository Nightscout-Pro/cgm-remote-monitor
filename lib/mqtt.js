'use strict';

var es = require('event-stream');
var decoders = require('sgvdata/lib/protobuf');
var direction = require('sgvdata/lib/utils').direction;
var mqtt = require('mqtt');
var moment = require('moment');

function process(client) {
    var stream = es.through(
        function _write(data) {
            this.push(data);
        }
    );
    return stream;
}

function every(storage) {
    function iter(item, next) {
        storage.create(item, next);
    }

    return es.map(iter);
}

function downloader() {
    var opts = {
        model: decoders.models.CookieMonsterDownload
        , json: function (o) {
            return o;
        }
        , payload: function (o) {
            return o;
        }
    };
    return decoders(opts);
}

function ReceiverTime(ts) {
    var base = Date.parse('2009-01-01T00:00:00-0800');
    return new Date(base + (ts * 1000));
}

function toSGV(proto, receiver_time, download_time) {
    console.log("Receiver time: ", receiver_time);
    console.log("Record time: ", proto.sys_timestamp_sec);
    console.log("Download time: ", download_time.unix());
    var record_offset = receiver_time - proto.sys_timestamp_sec;
    var record_time = download_time.subtract(record_offset, 'second');

    console.log("errr", " Offset: ", record_offset, " Record time: ", record_time.format());

    var obj = {
        device: 'dexcom'
        , date: record_time.unix() * 1000
        , dateString: record_time.format()
        , sgv: proto.sgv_mgdl
        , direction: direction(proto.trend)
        , noise: proto.noise
        , type: 'sgv'
    };
    return obj;
}

function createProtoStream(packet, download_time) {
    var stream = es.readArray(packet.sgv);
    var receiver_time = packet.receiver_system_time_sec;

    function map(item, next) {
        var r = toSGV(item, receiver_time, download_time);
        console.log("ITEM", item, "TO SGV", r);
        next(null, r);
    }

    return stream.pipe(es.map(map));
}

function toCal(proto, receiver_time, download_time) {
    console.log("Receiver time: ", receiver_time);
    console.log("Record time: ", proto.sys_timestamp_sec);
    console.log("Download time: ", download_time.unix());
    var record_offset = receiver_time - proto.sys_timestamp_sec;
    var record_time = download_time.subtract(record_offset, 'second');

    console.log("errr", " Offset: ", record_offset, " Record time: ", record_time.format());

    var obj = {
        device: 'dexcom'
        , date: record_time.unix() * 1000
        , dateString: record_time.format()
        , slope: proto.slope
        , intercept: proto.intercept
        , scale: proto.scale
        , type: 'cal'
    };
    return obj;
}

function createCalProtoStream(packet, download_time) {
    var stream = es.readArray(packet.cal);
    var receiver_time = packet.receiver_system_time_sec;

    function map(item, next) {
        var r = toCal(item, receiver_time, download_time);
        console.log("ITEM", item, "TO CAL", r);
        next(null, r);
    }

    return stream.pipe(es.map(map));
}

<<<<<<< HEAD
function toSensor(proto, receiver_time, download_time) {
    console.log("Receiver time: ", receiver_time);
    console.log("Record time: ", proto.sys_timestamp_sec);
    console.log("Download time: ", download_time.unix());
    var record_offset = receiver_time - proto.sys_timestamp_sec;
    var record_time = download_time.subtract(record_offset, 'second');

    console.log("errr", " Offset: ", record_offset, " Record time: ", record_time.format());

    var obj = {
        device: 'dexcom'
        , date: record_time.unix() * 1000
        , dateString: record_time.format()
        , filtered: proto.filtered
        , unfiltered: proto.unfiltered
        , rssi: proto.rssi
        , type: 'sensor'
    };
    return obj;
}

function createSensorProtoStream(packet, download_time) {
    var stream = es.readArray(packet.sensor);
    var receiver_time = packet.receiver_system_time_sec;

    function map(item, next) {
        var r = toSensor(item, receiver_time, download_time);
        console.log("ITEM", item, "TO Sensor", r);
        next(null, r);
    }

    return stream.pipe(es.map(map));
}

function toMeter(proto, receiver_time, download_time) {
    console.log("Receiver time: ", receiver_time);
    console.log("Record time: ", proto.sys_timestamp_sec);
    console.log("Download time: ", download_time.unix());
    var record_offset = receiver_time - proto.sys_timestamp_sec;
    var record_time = download_time.subtract(record_offset, 'second');

    console.log("errr", " Offset: ", record_offset, " Record time: ", record_time.format());

    var obj = {
        device: 'dexcom'
        , date: record_time.unix() * 1000
        , dateString: record_time.format()
        , mbg: proto.mbg
        , type: 'mbg'
    };
    return obj;
}

function createMeterProtoStream(packet, download_time) {
    var stream = es.readArray(packet.meter);
    var receiver_time = packet.receiver_system_time_sec;

    function map(item, next) {
        var r = toMeter(item, receiver_time, download_time);
        console.log("ITEM", item, "TO Meter", r);
        next(null, r);
    }

    return stream.pipe(es.map(map));
}

function configure(env, core, devicestatus) {
    var uri = env['MQTT_MONITOR'];
    var opts = {
        encoding: 'binary',
        clean: false,
        clientId: 'master'
    };
    var client = mqtt.connect(uri, opts);
    var downloads = downloader();
    client.subscribe('sgvs');
    client.subscribe('published');
    client.subscribe('/downloads/protobuf', {qos: 2}, granted);
    client.subscribe('/uploader', granted);
    client.subscribe('/entries/sgv', granted);
    function granted() {
        console.log('granted', arguments);
=======
function configure (env, core) {
  var uri = env['MQTT_MONITOR'];
  var opts = {
    encoding: 'binary',
    clean: false,
    clientId: env.mqtt_client_id
  };
  var client = mqtt.connect(uri, opts);
  var downloads = downloader( );
  client.subscribe('sgvs');
  client.subscribe('published');
  client.subscribe('/downloads/protobuf',{qos: 2}, granted);
  client.subscribe('/uploader', granted);
  client.subscribe('/entries/sgv', granted);
  function granted ( ) {
    console.log('granted', arguments);
  }


  client.on('message', function (topic, msg) { console.log('topic', topic);
    console.log(topic, 'on message', 'msg', msg.length);
    switch (topic) {
      case '/uploader':
        console.log({type: topic, msg: msg.toString( )});
        break;
      case '/downloads/protobuf':
        var b = new Buffer(msg, 'binary');
        console.log("BINARY", b.length, b.toString('hex'));
        try {
          var packet = downloads.parse(b);
          if (!packet.type) {
            packet.type = topic;
          }
        } catch (e) {
          console.log("DID NOT PARSE", e);
          break;
        }
          console.log('DOWNLOAD msg', msg.length, packet);
          console.log('download SGV', packet.sgv[0]);
          console.log('download_timestamp', packet.download_timestamp, Date.parse(packet.download_timestamp));
          console.log("WRITE TO MONGO");
          createProtoStream(packet).pipe(core.persist(function empty(err, result) {
            console.log("DONE WRITING TO MONGO", err);
          }));

          // core.write(packet);
        break;
      default:
        console.log(topic, 'on message', 'msg', msg);
        // core.write(msg);
        break;
>>>>>>> b37069ee
    }


    client.on('message', function (topic, msg) {
        console.log('topic', topic);
        console.log(topic, 'on message', 'msg', msg.length);
        switch (topic) {
            case '/uploader':
                console.log({type: topic, msg: msg.toString()});
                break;
            case '/downloads/protobuf':
                var b = new Buffer(msg, 'binary');
                console.log("BINARY", b.length, b.toString('hex'));
                try {
                    var packet = downloads.parse(b);
                    if (!packet.type) {
                        packet.type = topic;
                    }
                } catch (e) {
                    console.log("DID NOT PARSE", e);
                    break;
                }
                console.log('DOWNLOAD msg', msg.length, packet);
                console.log('download SGV', packet.sgv[0]);
                console.log('download_timestamp', packet.download_timestamp, Date.parse(packet.download_timestamp));
                console.log("WRITE TO MONGO");
                var download_timestamp = moment(packet.download_timestamp);
                createProtoStream(packet, download_timestamp).pipe(core.persist(function empty(err, result) {
                    console.log("DONE WRITING SGV TO MONGO", result);
                }));
                createCalProtoStream(packet, download_timestamp).pipe(core.persist(function empty(err, result) {
                    console.log("DONE WRITING Cal TO MONGO", result);
                }));
                createMeterProtoStream(packet, download_timestamp).pipe(core.persist(function empty(err, result) {
                    console.log("DONE WRITING Meter TO MONGO", result);
                }));
                createSensorProtoStream(packet, download_timestamp).pipe(core.persist(function empty(err, result) {
                    console.log("DONE WRITING Sensor TO MONGO", err);
                }));
                devicestatus.create( { uploaderBattery: packet.uploader_battery, created_at: download_timestamp.toISOString() } , function empty(err, result) {
                    console.log("DONE WRITING TO MONGO devicestatus ", result, err);
                });

                // core.write(packet);
                break;
            default:
                console.log(topic, 'on message', 'msg', msg);
                // core.write(msg);
                break;
        }
    });
    client.entries = process(client);
    client.every = every;
    return client;
}
module.exports = configure;<|MERGE_RESOLUTION|>--- conflicted
+++ resolved
@@ -1,6 +1,7 @@
 'use strict';
 
 var es = require('event-stream');
+var Long = require('long');
 var decoders = require('sgvdata/lib/protobuf');
 var direction = require('sgvdata/lib/utils').direction;
 var mqtt = require('mqtt');
@@ -109,7 +110,6 @@
     return stream.pipe(es.map(map));
 }
 
-<<<<<<< HEAD
 function toSensor(proto, receiver_time, download_time) {
     console.log("Receiver time: ", receiver_time);
     console.log("Record time: ", proto.sys_timestamp_sec);
@@ -192,59 +192,6 @@
     client.subscribe('/entries/sgv', granted);
     function granted() {
         console.log('granted', arguments);
-=======
-function configure (env, core) {
-  var uri = env['MQTT_MONITOR'];
-  var opts = {
-    encoding: 'binary',
-    clean: false,
-    clientId: env.mqtt_client_id
-  };
-  var client = mqtt.connect(uri, opts);
-  var downloads = downloader( );
-  client.subscribe('sgvs');
-  client.subscribe('published');
-  client.subscribe('/downloads/protobuf',{qos: 2}, granted);
-  client.subscribe('/uploader', granted);
-  client.subscribe('/entries/sgv', granted);
-  function granted ( ) {
-    console.log('granted', arguments);
-  }
-
-
-  client.on('message', function (topic, msg) { console.log('topic', topic);
-    console.log(topic, 'on message', 'msg', msg.length);
-    switch (topic) {
-      case '/uploader':
-        console.log({type: topic, msg: msg.toString( )});
-        break;
-      case '/downloads/protobuf':
-        var b = new Buffer(msg, 'binary');
-        console.log("BINARY", b.length, b.toString('hex'));
-        try {
-          var packet = downloads.parse(b);
-          if (!packet.type) {
-            packet.type = topic;
-          }
-        } catch (e) {
-          console.log("DID NOT PARSE", e);
-          break;
-        }
-          console.log('DOWNLOAD msg', msg.length, packet);
-          console.log('download SGV', packet.sgv[0]);
-          console.log('download_timestamp', packet.download_timestamp, Date.parse(packet.download_timestamp));
-          console.log("WRITE TO MONGO");
-          createProtoStream(packet).pipe(core.persist(function empty(err, result) {
-            console.log("DONE WRITING TO MONGO", err);
-          }));
-
-          // core.write(packet);
-        break;
-      default:
-        console.log(topic, 'on message', 'msg', msg);
-        // core.write(msg);
-        break;
->>>>>>> b37069ee
     }
 
 
