'use strict';

var es = require('event-stream');
var Long = require('long');
var decoders = require('sgvdata/lib/protobuf');
var direction = require('sgvdata/lib/utils').direction;
var mqtt = require('mqtt');
var moment = require('moment');

function process (client) {
  var stream = es.through(
    function _write (data) {
      this.push(data);
    }
  );
  return stream;
}

function every (storage) {
  function iter (item, next) {
    storage.create(item, next);
  }
  return es.map(iter);
}
function downloader ( ) {
  var opts = {
    model: decoders.models.CookieMonsterDownload
  , json: function (o) { return o; }
  , payload: function (o) { return o; }
  };
  return decoders(opts);
}

function ReceiverTime (ts) {
  var base = Date.parse('2009-01-01T00:00:00-0800');
  return new Date(base + (ts * 1000));
}

<<<<<<< HEAD
function toSGV (proto) {
  var ts = moment(ReceiverTime(proto.disp_timestamp_sec));
  console.log("errr", proto, "TIMESTAMP", ReceiverTime(proto.disp_timestamp_sec));
=======
function toSGV (proto, receiver_time, download_time) {
  var ts = moment(download_time);
  console.log("Receiver time: ", receiver_time);
  console.log("Record time: ", proto.sys_timestamp_sec);
  console.log("Download time: ", ts.unix());
  var record_offset = receiver_time - proto.sys_timestamp_sec;
  var record_time = ts.subtract(record_offset, 'second');

  console.log("errr", " Offset: ",record_offset, " Record time: ", record_time.format());

  //console.log("errr", proto, "TIMESTAMP", ReceiverTime(proto.disp_timestamp_sec));
>>>>>>> 70877f7f
  var obj = {
    device: 'dexcom'
  , date: record_time.unix() * 1000
  , dateString: record_time.format()
  , sgv: proto.sgv_mgdl
  , direction: direction(proto.trend)
  , noise: proto.noise
  , type: 'sgv'
  };
  return obj;
}

function createProtoStream (packet) {
  var stream = es.readArray(packet.sgv);
  var receiver_time = packet.receiver_system_time_sec;
  var download_time = packet.download_timestamp;
  function map (item, next) {
    var r = toSGV(item, receiver_time, download_time);
    console.log("ITEM", item, "TO SGV", r);
    next(null, r);
  }
  return stream.pipe(es.map(map));
}
function long_time (p) {
  var ts = parseInt(new Long(p.low, p.high, p.unsigned).toString( ));
  return new Date(ts);
}

function configure (env, core) {
  var uri = env['MQTT_MONITOR'];
  var opts = {
    encoding: 'binary',
    clean: false,
    clientId: 'master'
  };
  var client = mqtt.connect(uri, opts);
  var downloads = downloader( );
  client.subscribe('sgvs');
  client.subscribe('published');
  client.subscribe('/downloads/protobuf',{qos: 2}, granted);
  client.subscribe('/uploader', granted);
  client.subscribe('/entries/sgv', granted);
  function granted ( ) {
    console.log('granted', arguments);
  }


  client.on('message', function (topic, msg) { console.log('topic', topic);
    console.log(topic, 'on message', 'msg', msg.length);
    switch (topic) {
      case '/uploader':
        console.log({type: topic, msg: msg.toString( )});
        break;
      case '/downloads/protobuf':
        var b = new Buffer(msg, 'binary');
        console.log("BINARY", b.length, b.toString('hex'));
        try {
          var packet = downloads.parse(b);
          if (!packet.type) {
            packet.type = topic;
          }
        } catch (e) {
          console.log("DID NOT PARSE", e);
          break;
        }
          console.log('DOWNLOAD msg', msg.length, packet);
          console.log('download SGV', packet.sgv[0]);
          console.log('download_timestamp', packet.download_timestamp, Date.parse(packet.download_timestamp));
          console.log("WRITE TO MONGO");
          createProtoStream(packet).pipe(core.persist(function empty(err, result) {
            console.log("DONE WRITING TO MONGO", err);
          }));

          // core.write(packet);
        break;
      default:
        console.log(topic, 'on message', 'msg', msg);
        // core.write(msg);
        break;
    }
  });
  client.entries = process(client);
  client.every = every;
  return client;
}
module.exports = configure;<|MERGE_RESOLUTION|>--- conflicted
+++ resolved
@@ -36,11 +36,6 @@
   return new Date(base + (ts * 1000));
 }
 
-<<<<<<< HEAD
-function toSGV (proto) {
-  var ts = moment(ReceiverTime(proto.disp_timestamp_sec));
-  console.log("errr", proto, "TIMESTAMP", ReceiverTime(proto.disp_timestamp_sec));
-=======
 function toSGV (proto, receiver_time, download_time) {
   var ts = moment(download_time);
   console.log("Receiver time: ", receiver_time);
@@ -52,7 +47,6 @@
   console.log("errr", " Offset: ",record_offset, " Record time: ", record_time.format());
 
   //console.log("errr", proto, "TIMESTAMP", ReceiverTime(proto.disp_timestamp_sec));
->>>>>>> 70877f7f
   var obj = {
     device: 'dexcom'
   , date: record_time.unix() * 1000
