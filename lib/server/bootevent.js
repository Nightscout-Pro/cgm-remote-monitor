--- conflicted
+++ resolved
@@ -40,11 +40,7 @@
 
     const isLTS = process.release.lts ? true : false;
 
-<<<<<<< HEAD
-    if (isLTS || (semver.satisfies(nodeVersion, '^16.0.0') || semver.satisfies(nodeVersion, '^14.0.0'))) {
-=======
     if (isLTS && (semver.satisfies(nodeVersion, '^20.0.0') || semver.satisfies(nodeVersion, '^18.0.0') || semver.satisfies(nodeVersion, '^16.0.0') || semver.satisfies(nodeVersion, '^14.0.0'))) {
->>>>>>> 4a461e58
       //Latest Node 14 LTS and Node 16 LTS are recommended and supported.
       //Require at least Node 14 without known security issues
       console.debug('Node LTS version ' + nodeVersion + ' is supported');
