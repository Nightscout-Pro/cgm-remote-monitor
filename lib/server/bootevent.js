--- conflicted
+++ resolved
@@ -305,12 +305,8 @@
       ctx.notifications.initRequests();
       ctx.plugins.checkNotifications(sbx);
       ctx.notifications.process(sbx);
-<<<<<<< HEAD
+      ctx.sbx = sbx;
       ctx.bus.emit('data-processed', sbx);
-=======
-      ctx.sbx = sbx;
-      ctx.bus.emit('data-processed');
->>>>>>> 99a152fe
     });
 
     ctx.bus.on('data-processed', function processed ( ) {
