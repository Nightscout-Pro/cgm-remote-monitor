--- conflicted
+++ resolved
@@ -1,10 +1,6 @@
 {
   "name": "nightscout",
-<<<<<<< HEAD
-  "version": "0.3.2",
-=======
   "version": "0.3.3",
->>>>>>> d4984bf7
   "dependencies": {
     "d3": "3.4.3",
     "jquery": "2.1.0",
