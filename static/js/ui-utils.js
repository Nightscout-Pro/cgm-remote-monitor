'use strict';

var drawerIsOpen = false;
var treatmentDrawerIsOpen = false;
var defaultSettings = {
    'units': 'mg/dl',
    'alarmUrgentHigh': true,
    'alarmHigh': true,
    'alarmLow': true,
    'alarmUrgentLow': true,
    'nightMode': false,
    'theme': 'default',
    'timeFormat': '12'
};

function rawBGsEnabled() {
    return app.enabledOptions && app.enabledOptions.indexOf('rawbg') > -1;
}

function initShowRawBG(currentValue) {

    var initValue = 'never';

    if (currentValue === true) {
        initValue = 'noise';
    } else if (currentValue == 'never' || currentValue == 'always' || currentValue == 'noise') {
        initValue = currentValue;
    } else {
        initValue = app.enabledOptions.indexOf('rawbg-on') > -1 ? 'noise' : 'never';
    }

    return initValue;
}

function getBrowserSettings(storage) {
    var json = {};

    function scaleBg(bg) {
        if (json.units == 'mmol') {
            return (Math.round((bg / 18) * 10) / 10).toFixed(1);
        } else {
            return bg;
        }
    }

    function appendThresholdValue(threshold) {
        return app.alarm_types.indexOf('simple') == -1 ? '' : ' (' + scaleBg(threshold) + ')';
    }

    try {
        var json = {
            'units': storage.get('units'),
            'alarmUrgentHigh': storage.get('alarmUrgentHigh'),
            'alarmHigh': storage.get('alarmHigh'),
            'alarmLow': storage.get('alarmLow'),
            'alarmUrgentLow': storage.get('alarmUrgentLow'),
            'nightMode': storage.get('nightMode'),
            'retroLookback': storage.get('retroLookback'),
            'showRawbg': storage.get('showRawbg'),
            'customTitle': storage.get('customTitle'),
            'theme': storage.get('theme'),
            'timeFormat': storage.get('timeFormat')
        };

        // Default browser units to server units if undefined.
        json.units = setDefault(json.units, app.units);
        if (json.units == 'mmol') {
            $('#mmol-browser').prop('checked', true);
        } else {
            $('#mgdl-browser').prop('checked', true);
        }

        json.alarmUrgentHigh = setDefault(json.alarmUrgentHigh, defaultSettings.alarmUrgentHigh);
        json.alarmHigh = setDefault(json.alarmHigh, defaultSettings.alarmHigh);
        json.alarmLow = setDefault(json.alarmLow, defaultSettings.alarmLow);
        json.alarmUrgentLow = setDefault(json.alarmUrgentLow, defaultSettings.alarmUrgentLow);
        $('#alarm-urgenthigh-browser').prop('checked', json.alarmUrgentHigh).next().text('Urgent High Alarm' + appendThresholdValue(app.thresholds.bg_high));
        $('#alarm-high-browser').prop('checked', json.alarmHigh).next().text('High Alarm' + appendThresholdValue(app.thresholds.bg_target_top));
        $('#alarm-low-browser').prop('checked', json.alarmLow).next().text('Low Alarm' + appendThresholdValue(app.thresholds.bg_target_bottom));
        $('#alarm-urgentlow-browser').prop('checked', json.alarmUrgentLow).next().text('Urgent Low Alarm' + appendThresholdValue(app.thresholds.bg_low));

        json.nightMode = setDefault(json.nightMode, defaultSettings.nightMode);
        $('#nightmode-browser').prop('checked', json.nightMode);

<<<<<<< HEAD
        if (typeof json.retroLookback !== 'undefined') {
            $('input#retroLookback').prop('value', json.retroLookback);
        }

        if (app.enabledOptions.indexOf('rawbg') == -1) {
            json.showRawbg = false;
            $('#show-rawbg-option').hide();
        } else {
=======
        if (rawBGsEnabled()) {
>>>>>>> 506cdcd2
            $('#show-rawbg-option').show();
            json.showRawbg = initShowRawBG(json.showRawbg);
            $('#show-rawbg-' + json.showRawbg).prop('checked', true);
        } else {
            json.showRawbg = 'never';
            $('#show-rawbg-option').hide();
        }

        if (json.customTitle) {
            $('h1.customTitle').text(json.customTitle);
            $('input#customTitle').prop('value', json.customTitle);
            document.title = json.customTitle + " - Nightscout";
        }

        if (json.theme == 'colors') {
            $('#theme-colors-browser').prop('checked', true);
        } else {
            $('#theme-default-browser').prop('checked', true);
        }

        json.timeFormat = setDefault(json.timeFormat, defaultSettings.timeFormat);

        if (json.timeFormat == '24') {
            $('#24-browser').prop('checked', true);
        } else {
            $('#12-browser').prop('checked', true);
        }
    }
    catch(err) {
        console.error(err);
        showLocalstorageError();
    }

    return json;
}

function setDefault(variable, defaultValue) {
    if (typeof(variable) === 'object') {
        return defaultValue;
    }
    return variable;
}

function storeInBrowser(data) {

    for (var k in data) {
        if (data.hasOwnProperty(k)) {
            browserStorage.set(k, data[k]);
        }
    }

}

function getQueryParms() {
    var params = {};
    if (location.search) {
        location.search.substr(1).split('&').forEach(function(item) {
            params[item.split('=')[0]] = item.split('=')[1].replace(/[_\+]/g, ' ');
        });
    }
    return params;
}

function isTouch() {
    try { document.createEvent('TouchEvent'); return true; }
    catch (e) { return false; }
}


function closeDrawer(callback) {
    $('#container').animate({marginLeft: '0px'}, 300, callback);
    $('#chartContainer').animate({marginLeft: '0px'}, 300);
    $('#drawer').animate({right: '-300px'}, 300, function() {
        $('#drawer').css('display', 'none');
    });
    drawerIsOpen = false;
}

function openDrawer()  {
    drawerIsOpen = true;
    $('#container').animate({marginLeft: '-300px'}, 300);
    $('#chartContainer').animate({marginLeft: '-300px'}, 300);
    $('#drawer').css('display', 'block').animate({right: '0'}, 300);
}

function closeTreatmentDrawer(callback) {
    $('#container').animate({marginLeft: '0px'}, 400, callback);
    $('#chartContainer').animate({marginLeft: '0px'}, 400);
    $('#treatmentDrawer').animate({right: '-300px'}, 400, function() {
        $('#treatmentDrawer').css('display', 'none');
    });
    treatmentDrawerIsOpen = false;
}

function openTreatmentDrawer()  {
    treatmentDrawerIsOpen = true;
    $('#container').animate({marginLeft: '-300px'}, 400);
    $('#chartContainer').animate({marginLeft: '-300px'}, 400);
    $('#treatmentDrawer').css('display', 'block').animate({right: '0'}, 400);

    $('#eventType').val('BG Check').focus();
    $('#glucoseValue').val('').attr('placeholder', 'Value in ' + browserSettings.units);
    $('#meter').prop('checked', true);
    $('#carbsGiven').val('');
    $('#insulinGiven').val('');
    $('#preBolus').val(0);
    $('#notes').val('');
    $('#enteredBy').val(browserStorage.get('enteredBy') || '');
    $('#nowtime').prop('checked', true);
    $('#eventTimeValue').val(currentTime());
}

function currentTime() {
    var now = new Date();
    var hours = now.getHours();
    var minutes = now.getMinutes();

    if (hours<10) hours = '0' + hours;
    if (minutes<10) minutes = '0' + minutes;

    return ''+ hours + ':' + minutes;
}

function formatTime(date) {
    var hours = date.getHours();
    var minutes = date.getMinutes();
    var ampm = hours >= 12 ? 'pm' : 'am';
    hours = hours % 12;
    hours = hours ? hours : 12; // the hour '0' should be '12'
    minutes = minutes < 10 ? '0' + minutes : minutes;
    return hours + ':' + minutes + ' ' + ampm;
}

function closeNotification() {
    var notify = $('#notification');
    notify.hide();
    notify.find('span').html('');
}

function showNotification(note, type)  {
    var notify = $('#notification');
    notify.hide();

    // Notification types: 'info', 'warn', 'success', 'urgent'.
    // - default: 'urgent'
    notify.removeClass('info warn urgent');
    notify.addClass(type ? type : 'urgent');

    notify.find('span').html(note);
    notify.css('left', 'calc(50% - ' + (notify.width() / 2) + 'px)');
    notify.show();
}

function showLocalstorageError() {
    var msg = '<b>Settings are disabled.</b><br /><br />Please enable cookies so you may customize your Nightscout site.'
    $('.browserSettings').html('<legend>Settings</legend>'+msg+'');
    $('#save').hide();
}


function treatmentSubmit(event) {

    var data = {};
    data.enteredBy = document.getElementById('enteredBy').value;
    data.eventType = document.getElementById('eventType').value;
    data.glucose = document.getElementById('glucoseValue').value;
    data.glucoseType = $('#treatment-form input[name=glucoseType]:checked').val();
    data.carbs = document.getElementById('carbsGiven').value;
    data.insulin = document.getElementById('insulinGiven').value;
    data.preBolus = document.getElementById('preBolus').value;
    data.notes = document.getElementById('notes').value;

    var eventTimeDisplay = '';
    if ($('#treatment-form input[name=nowOrOther]:checked').val() != 'now') {
        var value = document.getElementById('eventTimeValue').value;
        var eventTimeParts = value.split(':');
        data.eventTime = new Date();
        data.eventTime.setHours(eventTimeParts[0]);
        data.eventTime.setMinutes(eventTimeParts[1]);
        data.eventTime.setSeconds(0);
        data.eventTime.setMilliseconds(0);
        eventTimeDisplay = formatTime(data.eventTime);
    }

    var dataJson = JSON.stringify(data, null, ' ');

    var ok = window.confirm(
            'Please verify that the data entered is correct: ' +
            '\nEvent type: ' + data.eventType +
            '\nBlood glucose: ' + data.glucose +
            '\nMethod: ' + data.glucoseType +
            '\nCarbs Given: ' + data.carbs +
            '\nInsulin Given: ' + data.insulin +
            '\nPre Bolus: ' + data.preBolus +
            '\nNotes: ' + data.notes +
            '\nEntered By: ' + data.enteredBy +
            '\nEvent Time: ' + eventTimeDisplay);

    if (ok) {
        var xhr = new XMLHttpRequest();
        xhr.open('POST', '/api/v1/treatments/', true);
        xhr.setRequestHeader('Content-Type', 'application/json; charset=UTF-8');
        xhr.send(dataJson);

        browserStorage.set('enteredBy', data.enteredBy);

        closeTreatmentDrawer();
    }

    if (event) {
        event.preventDefault();
    }
}


var querystring = getQueryParms();

function Dropdown(el) {
    this.ddmenuitem = 0;

    this.$el = $(el);
    var that = this;

    $(document).click(function() { that.close(); });
}
Dropdown.prototype.close = function () {
    if (this.ddmenuitem) {
        this.ddmenuitem.css('visibility', 'hidden');
        this.ddmenuitem = 0;
    }
};
Dropdown.prototype.open = function (e) {
    this.close();
    this.ddmenuitem = $(this.$el).css('visibility', 'visible');
    e.stopPropagation();
};


$('#drawerToggle').click(function(event) {
    //close other drawers
    if(treatmentDrawerIsOpen) {
        closeTreatmentDrawer();
        treatmentDrawerIsOpen = false;
    }

    if(drawerIsOpen) {
        closeDrawer();
        drawerIsOpen = false;
    }  else {
        openDrawer();
        drawerIsOpen = true;
    }
    event.preventDefault();
});

$('#treatmentDrawerToggle').click(function(event) {
    //close other drawers
    if(drawerIsOpen) {
        closeDrawer();
        drawerIsOpen = false;
    }

    if(treatmentDrawerIsOpen) {
        closeTreatmentDrawer();
        treatmentDrawerIsOpen = false;
    }  else {
        openTreatmentDrawer();
        treatmentDrawerIsOpen = true;
    }
    event.preventDefault();
});

$('#treatmentDrawer').find('button').click(treatmentSubmit);

$('#eventTime input:radio').change(function (){
    if ($('#othertime').attr('checked')) {
        $('#eventTimeValue').focus();
    }
});

$('#eventTimeValue').focus(function () {
    $('#othertime').attr('checked', 'checked');
});

$('#notification').click(function(event) {
    closeNotification();
    event.preventDefault();
});

$('input#save').click(function(event) {
    storeInBrowser({
        'units': $('input:radio[name=units-browser]:checked').val(),
        'alarmUrgentHigh': $('#alarm-urgenthigh-browser').prop('checked'),
        'alarmHigh': $('#alarm-high-browser').prop('checked'),
        'alarmLow': $('#alarm-low-browser').prop('checked'),
        'alarmUrgentLow': $('#alarm-urgentlow-browser').prop('checked'),
        'nightMode': $('#nightmode-browser').prop('checked'),
        'retroLookback': $('input#retroLookback').prop('value'),
        'showRawbg': $('input:radio[name=show-rawbg]:checked').val(),
        'customTitle': $('input#customTitle').prop('value'),
        'theme': $('input:radio[name=theme-browser]:checked').val(),
        'timeFormat': $('input:radio[name=timeformat-browser]:checked').val()
    });

    event.preventDefault();

    // reload for changes to take effect
    // -- strip '#' so form submission does not fail
    var url = window.location.href;
    url = url.replace(/#$/, '');
    window.location = url;
});


$(function() {
    // Tooltips can remain in the way on touch screens.
    var notTouchScreen = (!isTouch());
    if (notTouchScreen) {
        $('.tip').tipsy();
    } else {
        // Drawer info tips should be displayed on touchscreens.
        $('#drawer').find('.tip').tipsy();
    }
    $.fn.tipsy.defaults = {
        fade: true,
        gravity: 'n',
        opacity: 0.75
    }

    if (querystring.notify) {
        showNotification(querystring.notify, querystring.notifytype);
    }

    if (querystring.drawer) {
        openDrawer();
    }
});<|MERGE_RESOLUTION|>--- conflicted
+++ resolved
@@ -14,7 +14,7 @@
 };
 
 function rawBGsEnabled() {
-    return app.enabledOptions && app.enabledOptions.indexOf('rawbg') > -1;
+    return true;
 }
 
 function initShowRawBG(currentValue) {
@@ -26,7 +26,7 @@
     } else if (currentValue == 'never' || currentValue == 'always' || currentValue == 'noise') {
         initValue = currentValue;
     } else {
-        initValue = app.enabledOptions.indexOf('rawbg-on') > -1 ? 'noise' : 'never';
+        initValue = 'noise';
     }
 
     return initValue;
@@ -82,18 +82,11 @@
         json.nightMode = setDefault(json.nightMode, defaultSettings.nightMode);
         $('#nightmode-browser').prop('checked', json.nightMode);
 
-<<<<<<< HEAD
         if (typeof json.retroLookback !== 'undefined') {
             $('input#retroLookback').prop('value', json.retroLookback);
         }
 
-        if (app.enabledOptions.indexOf('rawbg') == -1) {
-            json.showRawbg = false;
-            $('#show-rawbg-option').hide();
-        } else {
-=======
         if (rawBGsEnabled()) {
->>>>>>> 506cdcd2
             $('#show-rawbg-option').show();
             json.showRawbg = initShowRawBG(json.showRawbg);
             $('#show-rawbg-' + json.showRawbg).prop('checked', true);
