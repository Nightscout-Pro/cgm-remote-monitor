--- conflicted
+++ resolved
@@ -26,51 +26,31 @@
 
 
 function getBrowserSettings(storage) {
-<<<<<<< HEAD
-	var json = {
-		"units": storage.get("units"),
-		"alarmHigh": storage.get("alarmHigh"),
-		"alarmLow": storage.get("alarmLow"),
-		"nightMode": storage.get("nightMode"),
-		"customTitle": storage.get("customTitle")
-	};
-
-	// Default browser units to server units if undefined.
-	json.units = setDefault(json.units, serverSettings.units);
-	if (json.units == "mmol") {
-		$("#mmol-browser").prop("checked", true);
-	} else {
-		$("#mgdl-browser").prop("checked", true);
-	}
-
-	json.alarmHigh = setDefault(json.alarmHigh, defaultSettings.alarmHigh);
-	$("#alarmhigh-browser").prop("checked", json.alarmHigh);
-	json.alarmLow = setDefault(json.alarmLow, defaultSettings.alarmLow);
-	$("#alarmlow-browser").prop("checked", json.alarmLow);
-
-	json.nightMode = setDefault(json.nightMode, defaultSettings.nightMode);
-	$("#nightmode-browser").prop("checked", json.nightMode);
-=======
 	var json = {};
 	try {
-		json = {
+		var json = {
 			"units": storage.get("units"),
+			"alarmHigh": storage.get("alarmHigh"),
+			"alarmLow": storage.get("alarmLow"),
 			"nightMode": storage.get("nightMode"),
 			"customTitle": storage.get("customTitle")
 		};
 
 		// Default browser units to server units if undefined.
 		json.units = setDefault(json.units, serverSettings.units);
-		//console.log("browserSettings.units: " + json.units);
 		if (json.units == "mmol") {
 			$("#mmol-browser").prop("checked", true);
 		} else {
 			$("#mgdl-browser").prop("checked", true);
 		}
 
+		json.alarmHigh = setDefault(json.alarmHigh, defaultSettings.alarmHigh);
+		$("#alarmhigh-browser").prop("checked", json.alarmHigh);
+		json.alarmLow = setDefault(json.alarmLow, defaultSettings.alarmLow);
+		$("#alarmlow-browser").prop("checked", json.alarmLow);
+
 		json.nightMode = setDefault(json.nightMode, defaultSettings.nightMode);
 		$("#nightmode-browser").prop("checked", json.nightMode);
->>>>>>> e181d3a7
 
 		if (json.customTitle) {
 			$("h1.customTitle").html(json.customTitle);
