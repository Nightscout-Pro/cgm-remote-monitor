--- conflicted
+++ resolved
@@ -96,35 +96,6 @@
 	}
 	return variable;
 }
-<<<<<<< HEAD
-function jsonIsNotEmpty(json) {
-	var jsonAsString = JSON.stringify(json);
-	jsonAsString.replace(/\s/g, "");
-	return (jsonAsString != "{}")
-}
-function storeInBrowser(json, storage) {
-	if (json.units) storage.set("units", json.units);
-	if (json.alarmHigh == true) {
-		storage.set("alarmHigh", true)
-	} else {
-		storage.set("alarmHigh", false)
-	}
-	if (json.alarmLow == true) {
-		storage.set("alarmLow", true)
-	} else {
-		storage.set("alarmLow", false)
-	}
-	if (json.nightMode == true) {
-		storage.set("nightMode", true)
-	} else {
-		storage.set("nightMode", false)
-	}
-	if (json.retroLookback) storage.set("retroLookback", json.retroLookback);
-	if (json.customTitle) storage.set("customTitle", json.customTitle);
-    if (json.theme) storage.set("theme", json.theme);
-    event.preventDefault();
-=======
->>>>>>> 4405b29b
 
 function storeInBrowser(data) {
 
