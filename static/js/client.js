//TODO: clean up
var app = {}, browserSettings = {}, browserStorage = $.localStorage;

(function () {
    'use strict';

    var BRUSH_TIMEOUT = 300000 // 5 minutes in ms
        , TOOLTIP_TRANS_MS = 200 // milliseconds
        , UPDATE_TRANS_MS = 750 // milliseconds
        , ONE_MIN_IN_MS = 60000
        , FIVE_MINS_IN_MS = 300000
        , SIX_MINS_IN_MS =  360000
        , TWENTY_FIVE_MINS_IN_MS = 1500000
        , THIRTY_MINS_IN_MS = 1800000
        , SIXTY_MINS_IN_MS = 3600000
        , display_hr = 8
        , FOCUS_DATA_RANGE_MS = display_hr * SIXTY_MINS_IN_MS // 6 hours of total historical + predicted data
        , predict_hr = 3 // 3 hours of predictive data (should be smaller than predict_hr in predictDIYPS and websocket.js)
        , FORMAT_TIME_12 = '%I:%M'
        , FORMAT_TIME_24 = '%H:%M%'
        , FORMAT_TIME_SCALE = '%I %p'
        , WIDTH_TIME_HIDDEN = 500
        , WIDTH_SMALL_DOTS = WIDTH_TIME_HIDDEN
        , WIDTH_BIG_DOTS = 800
        , MINUTES_SINCE_LAST_UPDATE_WARN = 10
        , MINUTES_SINCE_LAST_UPDATE_URGENT = 20;

    var socket
        , isInitialData = false
        , latestSGV
        , latestUpdateTime
        , prevSGV
        , errorCode
        , treatments
        , profile
        , cal
        , padding = { top: 20, right: 10, bottom: 30, left: 10 }
        , opacity = {current: 1, DAY: 1, NIGHT: 0.5}
        , now = Date.now()
        , data = []
        , audio = document.getElementById('audio')
        , alarmInProgress = false
        , currentAlarmType = null
        , alarmSound = 'alarm.mp3'
        , urgentAlarmSound = 'alarm2.mp3';

    var jqWindow
        , tooltip
        , tickValues
        , charts
        , futureOpacity
        , focus
        , context
        , xScale, xScale2, yScale, yScale2
        , xAxis, yAxis, xAxis2, yAxis2
        , prevChartWidth = 0
        , prevChartHeight = 0
        , focusHeight
        , contextHeight
        , dateFn = function (d) { return new Date(d.date) }
        , brush
        , brushTimer
        , brushInProgress = false
        , clip;

    function formatTime(time) {
        var timeFormat = getTimeFormat();
        time = d3.time.format(timeFormat)(time);
        if(timeFormat == FORMAT_TIME_12){
            time = time.replace(/^0/, '').toLowerCase();
        }
      return time;
    }

    function getTimeFormat(isForScale) {
        var timeFormat = FORMAT_TIME_12;
        if (browserSettings.timeFormat) {
            if (browserSettings.timeFormat == '24') {
                timeFormat = FORMAT_TIME_24;
            }
        }

        if (isForScale && (timeFormat == FORMAT_TIME_12)) {
            timeFormat = FORMAT_TIME_SCALE
        }

        return timeFormat;
    }

    var x2TickFormat = d3.time.format.multi([
        ['.%L', function(d) { return d.getMilliseconds(); }],
        [':%S', function(d) { return d.getSeconds(); }],
        ['%I:%M', function(d) { return d.getMinutes(); }],
        [(getTimeFormat() == FORMAT_TIME_12) ? '%I %p': '%H:%M%', function(d) { return d.getHours(); }],
        ['%a %d', function(d) { return d.getDay() && d.getDate() != 1; }],
        ['%b %d', function(d) { return d.getDate() != 1; }],
        ['%B', function(d) { return d.getMonth(); }],
        ['%Y', function() { return true; }]
    ]);


    // lixgbg: Convert mg/dL BG value to metric mmol
    function scaleBg(bg) {
        if (browserSettings.units == 'mmol') {
            return (Math.round((bg / 18) * 10) / 10).toFixed(1);
        } else {
            return bg;
        }
    }

    function rawIsigToRawBg(unfiltered, scale, intercept, slope, filtered, sgv) {
        if (slope == 0 || unfiltered == 0 || scale ==0  || slope == null || unfiltered == null || scale == null) return 0;
        else if (filtered == 0 || filtered == null || sgv < 30 || sgv == null) {
            console.info("Skipping ratio adjustment for SGV " + sgv);
            return scale*(unfiltered-intercept)/slope;
        }
        else {
            var ratio = scale*(filtered-intercept)/slope / sgv;
            return scale*(unfiltered-intercept)/slope / ratio;
        }
    }

    // initial setup of chart when data is first made available
    function initializeCharts() {

        // define the parts of the axis that aren't dependent on width or height
        xScale = d3.time.scale()
            .domain(d3.extent(data, function (d) { return d.date; }));

        yScale = d3.scale.log()
            .domain([scaleBg(30), scaleBg(510)]);

        xScale2 = d3.time.scale()
            .domain(d3.extent(data, function (d) { return d.date; }));

        yScale2 = d3.scale.log()
            .domain([scaleBg(36), scaleBg(420)]);

        xAxis = d3.svg.axis()
            .scale(xScale)
            .tickFormat(d3.time.format(getTimeFormat(true)))
            .ticks(display_hr)
            .orient('top');

        yAxis = d3.svg.axis()
            .scale(yScale)
            .tickFormat(d3.format('d'))
            .tickValues(tickValues)
            .orient('left');

      xAxis2 = d3.svg.axis()
          .scale(xScale2)
          .tickFormat(x2TickFormat)
          .ticks(4)
          .orient('bottom');

        yAxis2 = d3.svg.axis()
            .scale(yScale2)
            .tickFormat(d3.format('d'))
            .tickValues(tickValues)
            .orient('right');

        // setup a brush
        brush = d3.svg.brush()
            .x(xScale2)
            .on('brushstart', brushStarted)
            .on('brush', brushed)
            .on('brushend', brushEnded);

        updateChart(true);
    }

    // get the desired opacity for context chart based on the brush extent
    function highlightBrushPoints(data) {
        return 0.5;
    }

    // clears the current user brush and resets to the current real time data
    function updateBrushToNow() {

        // get current time range
        var dataRange = d3.extent(data, dateFn);

        // update brush and focus chart with recent data
        d3.select('.brush')
            .transition()
            .duration(UPDATE_TRANS_MS)
            .call(brush.extent([new Date(dataRange[1].getTime() - FOCUS_DATA_RANGE_MS), dataRange[1]]));
        brushed(true, true);

        // clear user brush tracking
        brushInProgress = false;
    }

    function brushStarted() {
        // update the opacity of the context data points to brush extent
        context.selectAll('circle')
            .data(data)
            .style('opacity', function (d) { return 1; });
    }

    function brushEnded() {
        // when we're done brushing, re-run brushed() again with retroPredictions enabled
        brushed(false, true);
        // update the opacity of the context data points to brush extent
        context.selectAll('circle')
            .data(data)
            .style('opacity', function (d) { return highlightBrushPoints(d) });
    }

    function inRetroMode() {
        if (!brush) return false;
        
        var brushExtent = brush.extent();
        var elementHidden = document.getElementById('bgButton').hidden == '';
        return brushExtent[1].getTime() - THIRTY_MINS_IN_MS < now && elementHidden != true;
    }

    // function to call when context chart is brushed
    // if we're brushing, don't display retroPredictions, as they're too slow
    function brushed(skipTimer, retroPredict) {

        if (!skipTimer) {
            // set a timer to reset focus chart to real-time data
            clearTimeout(brushTimer);
            brushTimer = setTimeout(updateBrushToNow, BRUSH_TIMEOUT);
            brushInProgress = true;
        }

        var brushExtent = brush.extent();

        // ensure that brush extent is fixed at 3.5 hours
        if (brushExtent[1].getTime() - brushExtent[0].getTime() != FOCUS_DATA_RANGE_MS) {

            // ensure that brush updating is with the time range
            if (brushExtent[0].getTime() + FOCUS_DATA_RANGE_MS > d3.extent(data, dateFn)[1].getTime()) {
                brushExtent[0] = new Date(brushExtent[1].getTime() - FOCUS_DATA_RANGE_MS);
                d3.select('.brush')
                    .call(brush.extent([brushExtent[0], brushExtent[1]]));
            } else {
                brushExtent[1] = new Date(brushExtent[0].getTime() + FOCUS_DATA_RANGE_MS);
                d3.select('.brush')
                    .call(brush.extent([brushExtent[0], brushExtent[1]]));
            }
        }

        // get slice of data so that concatenation of predictions do not interfere with subsequent updates
        var focusData = data.slice();

        if (alarmInProgress) {
            if (jqWindow.width() > WIDTH_TIME_HIDDEN) {
                $('.time').show();
            } else {
                $('.time').hide();
            }
        }

<<<<<<< HEAD
        var element = document.getElementById('bgButton').hidden == '';
        var nowDate = new Date(brushExtent[1] - predict_hr * SIXTY_MINS_IN_MS);
=======
        var nowDate = new Date(brushExtent[1] - THIRTY_MINS_IN_MS);
>>>>>>> 91c6ef97

        // predict for retrospective data
        // by changing lookback from 1 to 2, we modify the AR algorithm to determine its initial slope from 10m
        // of data instead of 5, which eliminates the incorrect and misleading predictions generated when
        // the dexcom switches from unfiltered to filtered at the start of a rapid rise or fall, while preserving
        // almost identical predications at other times.
<<<<<<< HEAD
        var lookback=2;
        var retroLookback = browserSettings.retroLookback;
        var retroStart = FOCUS_DATA_RANGE_MS+(retroLookback/60)*SIXTY_MINS_IN_MS;
        //var retroEnd = predict_hr*SIXTY_MINS_IN_MS + retroLookback/60*SIXTY_MINS_IN_MS;

        if (brushExtent[1].getTime() - predict_hr * SIXTY_MINS_IN_MS < now && element != true) {
=======
        var lookback = 2;
        if (inRetroMode()) {
>>>>>>> 91c6ef97
            // filter data for -12 and +5 minutes from reference time for retrospective focus data prediction
            var plusFiveTime = (predict_hr * SIXTY_MINS_IN_MS) - 6*ONE_MIN_IN_MS;
            var lookbackTime = (lookback+2)*FIVE_MINS_IN_MS + 2*ONE_MIN_IN_MS;
            var sgvData = data.filter(function(d) {
                return d.date.getTime() >= brushExtent[1].getTime() - retroStart &&
                    //d.date.getTime() <= brushExtent[1].getTime() - retroEnd &&
                    d.type == 'sgv';
            });
            var nowDataRaw = data.filter(function(d) {
                return d.date.getTime() >= brushExtent[1].getTime() - plusFiveTime - lookbackTime &&
                    d.date.getTime() <= brushExtent[1].getTime() - plusFiveTime &&
                    d.type == 'sgv';
            });
            // sometimes nowDataRaw contains duplicates.  uniq it.
            var lastDate = new Date('1/1/1970');
            var nowData = nowDataRaw.filter(function(n) {
                if ( (lastDate.getTime() + ONE_MIN_IN_MS) < n.date.getTime()) {
                    lastDate = n.date;
                    return n;
                }
            });
            if (nowData.length > lookback) {
                var time = new Date(brushExtent[1] - predict_hr * SIXTY_MINS_IN_MS);
                if (retroLookback > 0 && retroPredict) {
                    var retroPrediction = retroPredictBgs(sgvData, treatments, profile, retroLookback, lookback);
                    focusData = focusData.concat(retroPrediction);
                }
                var prediction = predictDIYPS(nowData, treatments, profile, time, lookback);
                focusData = focusData.concat(prediction);
                var focusPoint = nowData[nowData.length - 1];
                var prevfocusPoint = nowData[nowData.length - 2];

                var iTotal = iobTotal(treatments, time);
                var iob = Math.round(iTotal.iob*10)/10;
                var cTotal = cobTotal(treatments, time);
                var cob = Math.round(cTotal.cob);

                var tick = 5;
                var insulinImpact = iTotal.activity;
                var rawCarbImpact = cTotal.rawCarbImpact;
                var cImpact = carbImpact(rawCarbImpact, insulinImpact);
                var totalImpact = Math.round((cImpact.totalImpact*tick)*10)/10;
                if (totalImpact > 0) totalImpact = "+" + totalImpact;

                $("h1.iobCob").text("IOB " + iob + "U,  COB " + cob + "g");

                //in this case the SGV is scaled
                if (focusPoint.y < 40) {
                    $('.container .currentBG').text('LOW');
                } else if (focusPoint.y > 400) {
                    $('.container .currentBG').text('HIGH');
                } else {
                    $('.container .currentBG').text(focusPoint.sgv);
                }

                var retroDelta = scaleBg(focusPoint.y) - scaleBg(prevfocusPoint.y);
                if (browserSettings.units == 'mmol') {
                    retroDelta = retroDelta.toFixed(1);
                }

                var retroDeltaString = retroDelta;
                if (retroDelta >= 0) {
                    retroDeltaString = '+' + retroDelta;
                }

                if (browserSettings.units == 'mmol') {
                    retroDeltaString = retroDeltaString + ' mmol/L'
                } else {
                    retroDeltaString = retroDeltaString + ' mg/dL'
                }

                $('.container .currentBG').css('text-decoration','line-through');
                $('.container .currentDetails')
                    .text(retroDeltaString + ", BGI: " + totalImpact)
                    .css('text-decoration','line-through');
                $('.container .currentDirection').html(focusPoint.direction)
            } else {
                $('.container .currentBG')
                    .text('---')
                    .css('text-decoration','');
                $('.container .currentDetails').text('');
            }
            $('#currentTime')
                .text(formatTime(new Date(brushExtent[1] - predict_hr * SIXTY_MINS_IN_MS)))
                .css('text-decoration','line-through');

            $('#lastEntry').text('RETRO').removeClass('current');

            $('.container #noButton .currentBG').css({color: 'grey'});
            $('.container #noButton .currentDetails').css({color: 'grey'});
            $('.container #noButton .currentDirection').css({color: 'grey'});

        } else {
            // if the brush comes back into the current time range then it should reset to the current time and sg
            var sgvData = data.filter(function(d) {
                return d.date.getTime() >= brushExtent[1].getTime() - retroStart &&
                    d.color != 'transparent' &&
                    d.type == 'sgv';
            });
            var x=lookback+1;
            nowData = sgvData.slice(sgvData.length-x, sgvData.length);
            var dateTime = new Date(now);
            nowDate = dateTime;
<<<<<<< HEAD
            if (retroLookback > 0) {
                var retroPrediction = retroPredictBgs(sgvData, treatments, profile, retroLookback, lookback);
                focusData = focusData.concat(retroPrediction);
            }
            var prediction = predictDIYPS(nowData, treatments, profile, nowDate, lookback);
            focusData = focusData.concat(prediction);

            var iTotal = iobTotal(treatments, time);
            var iob = Math.round(iTotal.iob*10)/10;
            var cTotal = cobTotal(treatments, time);
            var cob = Math.round(cTotal.cob);
            var tick = 5;
            var insulinImpact = iTotal.activity;
            var rawCarbImpact = cTotal.rawCarbImpact;
            var cImpact = carbImpact(rawCarbImpact, insulinImpact);
            var totalImpact = Math.round((cImpact.totalImpact*tick)*10)/10;
            if (totalImpact > 0) totalImpact = "+" + totalImpact;

            $("h1.iobCob").text("IOB " + iob + "U,  COB " + cob + "g");

            $('#currentTime')
                .text(formatTime(dateTime))
                .css('text-decoration', '');
=======

            updateClockDisplay();
>>>>>>> 91c6ef97

            if (errorCode) {
                var errorDisplay;

                switch (parseInt(errorCode)) {
                    case 0:  errorDisplay = '??0'; break; //None
                    case 1:  errorDisplay = '?SN'; break; //SENSOR_NOT_ACTIVE
                    case 2:  errorDisplay = '??2'; break; //MINIMAL_DEVIATION
                    case 3:  errorDisplay = '?NA'; break; //NO_ANTENNA
                    case 5:  errorDisplay = '?NC'; break; //SENSOR_NOT_CALIBRATED
                    case 6:  errorDisplay = '?CD'; break; //COUNTS_DEVIATION
                    case 7:  errorDisplay = '??7'; break; //?
                    case 8:  errorDisplay = '??8'; break; //?
                    case 9:  errorDisplay = '&#8987;'; break; //ABSOLUTE_DEVIATION
                    case 10: errorDisplay = '???'; break; //POWER_DEVIATION
                    case 12: errorDisplay = '?RF'; break; //BAD_RF
                    default: errorDisplay = '?' + parseInt(errorCode) + '?'; break;
                }

                $('#lastEntry').text('CGM ERROR').removeClass('current').addClass('urgent');

                $('.container .currentBG').html(errorDisplay)
                    .css('text-decoration', '');
                $('.container .currentDetails').text('')
                    .css('text-decoration', '');
                $('.container .currentDirection').html('✖');

                var color = sgvToColor(errorCode);
                $('.container #noButton .currentBG').css({color: color});
                $('.container #noButton .currentDirection').css({color: color});

            } else {

                updateTimeAgo();
                //in this case the SGV is unscaled
                if (latestSGV.y < 40) {
                    $('.container .currentBG').text('LOW');
                } else if (latestSGV.y > 400) {
                    $('.container .currentBG').text('HIGH');
                } else {
                    $('.container .currentBG').text(scaleBg(latestSGV.y));
                }

                var bgDelta = scaleBg(latestSGV.y) - scaleBg(prevSGV.y);
                if (browserSettings.units == 'mmol') {
                    bgDelta = bgDelta.toFixed(1);
                }

                var bgDeltaString = bgDelta;
                if (bgDelta >= 0) {
                    bgDeltaString = '+' + bgDelta;
                }

                if (browserSettings.units == 'mmol') {
                    bgDeltaString = bgDeltaString + ' mmol/L'
                } else {
                    bgDeltaString = bgDeltaString + ' mg/dL'
                }

                $('.container .currentBG').css('text-decoration', '');
                $('.container .currentDetails')
                    .text(bgDeltaString + ", BGI: " + totalImpact)
                    .css('text-decoration','');
                $('.container .currentDirection').html(latestSGV.direction);

                var color = sgvToColor(latestSGV.y);
                $('.container #noButton .currentBG').css({color: color});
                $('.container #noButton .currentDirection').css({color: color});

                // bgDelta and retroDelta to follow sgv color
                // instead of Scott Leibrand's wip/iob-cob settings below

                // var deltaColor = deltaToColor(bgDelta);
                // $('.container #noButton .currentDetails').css({color: deltaColor});

                $('.container #noButton .currentDetails').css({color: color});
            }
        }

        xScale.domain(brush.extent());

        // bind up the focus chart data to an array of circles
        // selects all our data into data and uses date function to get current max date
        var focusCircles = focus.selectAll('circle').data(focusData, dateFn);

        var dotRadius = function(type) {
            var radius = prevChartWidth > WIDTH_BIG_DOTS ? 4 : (prevChartWidth < WIDTH_SMALL_DOTS ? 2 : 3);
            if (type == 'mbg') radius *= 2;
            else if (type == 'rawbg' || type == 'retro-forecast') radius = Math.min(2, radius - 1);
            return radius;
        };

        // if already existing then transition each circle to its new position
        focusCircles
            .transition()
            .duration(UPDATE_TRANS_MS)
            .attr('cx', function (d) { return xScale(d.date); })
            .attr('cy', function (d) { return yScale(d.sgv); })
            .attr('fill', function (d) { return d.color; })
            .attr('r', function (d) {return dotRadius(d.type); });

        // if new circle then just display
        focusCircles.enter().append('circle')
            .attr('cx', function (d) { return xScale(d.date); })
            .attr('cy', function (d) { return yScale(d.sgv); })
            .attr('fill', function (d) { return d.color; })
            .attr('stroke-width', function (d) {if (d.type == 'mbg') return 2; else return 0; })
            .attr('stroke', function (d) {
                var device = d.device && d.device.toLowerCase();
                return (device == 'dexcom' ? 'white' : '#0099ff');
            })
            .attr('r', function (d) {return dotRadius(d.type); })
            .on('mouseover', function (d) {
                if (d.type != 'sgv' && d.type != 'mbg') return;

                var device = d.device && d.device.toLowerCase();
                var bgType = (d.type == 'sgv' ? 'CGM' : (device == 'dexcom' ? 'Calibration' : 'Meter'));

                tooltip.transition().duration(TOOLTIP_TRANS_MS).style('opacity', .9);
                tooltip.html('<strong>' + bgType + ' BG:</strong> ' + d.sgv +
                    (d.type == 'mbg' ? '<br/><strong>Device: </strong>' + d.device : '') +
                    '<br/><strong>Time:</strong> ' + formatTime(d.date))
                    .style('left', (d3.event.pageX) + 'px')
                    .style('top', (d3.event.pageY - 28) + 'px');
            })
            .on('mouseout', function (d) {
                if (d.type != 'sgv' && d.type != 'mbg') return;
                tooltip.transition()
                    .duration(TOOLTIP_TRANS_MS)
                    .style('opacity', 0);
            });

        focusCircles.exit()
            .remove();

        // remove all insulin/carb treatment bubbles so that they can be redrawn to correct location
        d3.selectAll('.path').remove();

        // add treatment bubbles
        // a higher bubbleScale will produce smaller bubbles (it's not a radius like focusDotRadius)
        var bubbleScale = prevChartWidth < WIDTH_SMALL_DOTS ? 4 : (prevChartWidth < WIDTH_BIG_DOTS ? 3 : 2);
        focus.selectAll('circle')
            .data(treatments)
            .each(function (d) { drawTreatment(d, bubbleScale, true) });

        // transition open-top line to correct location
        focus.select('.open-top')
            .attr('x1', xScale2(brush.extent()[0]))
            .attr('y1', yScale(scaleBg(30)))
            .attr('x2', xScale2(brush.extent()[1]))
            .attr('y2', yScale(scaleBg(30)));

        // transition open-left line to correct location
        focus.select('.open-left')
            .attr('x1', xScale2(brush.extent()[0]))
            .attr('y1', focusHeight)
            .attr('x2', xScale2(brush.extent()[0]))
            .attr('y2', prevChartHeight);

        // transition open-right line to correct location
        focus.select('.open-right')
            .attr('x1', xScale2(brush.extent()[1]))
            .attr('y1', focusHeight)
            .attr('x2', xScale2(brush.extent()[1]))
            .attr('y2', prevChartHeight);

        focus.select('.now-line')
            .transition()
            .duration(UPDATE_TRANS_MS)
            .attr('x1', xScale(nowDate))
            .attr('y1', yScale(scaleBg(36)))
            .attr('x2', xScale(nowDate))
            .attr('y2', yScale(scaleBg(420)));

        context.select('.now-line')
            .transition()
            .attr('x1', xScale2(new Date(brush.extent()[1]- THIRTY_MINS_IN_MS)))
            .attr('y1', yScale2(scaleBg(36)))
            .attr('x2', xScale2(new Date(brush.extent()[1]- THIRTY_MINS_IN_MS)))
            .attr('y2', yScale2(scaleBg(420)));

        // update x axis
        focus.select('.x.axis')
            .call(xAxis);

        // add clipping path so that data stays within axis
        focusCircles.attr('clip-path', 'url(#clip)');

        try {

            //NOTE: treatments with insulin or carbs are drawn by drawTreatment()
            //TODO: integrate with drawTreatment()

            // bind up the focus chart data to an array of circles
            var treatCircles = focus.selectAll('rect').data(treatments.filter(function(treatment) {
                return !treatment.carbs && !treatment.insulin;
            }));

            // if already existing then transition each circle to its new position
            treatCircles.transition()
                  .duration(UPDATE_TRANS_MS)
                  .attr('cx', function (d) { return xScale(new Date(d.created_at)); })
                  .attr('cy', function (d) { return yScale(scaledTreatmentBG(d)); });

            // if new circle then just display
            treatCircles.enter().append('circle')
                  .attr('cx', function (d) { return xScale(d.created_at); })
                  .attr('cy', function (d) { return yScale(scaledTreatmentBG(d)); })
                  .attr('r', function () { return dotRadius('mbg'); })
                  .attr('stroke-width', 2)
                  .attr('stroke', function (d) { return d.glucose ? 'grey' : 'white'; })
                  .attr('fill', function (d) { return d.glucose ? 'red' : 'grey'; })
                  .on('mouseover', function (d) {
                      tooltip.transition().duration(TOOLTIP_TRANS_MS).style('opacity', .9);
                      tooltip.html('<strong>Time:</strong> ' + formatTime(d.created_at) + '<br/>' +
                          (d.eventType ? '<strong>Treatment type:</strong> ' + d.eventType + '<br/>' : '') +
                          (d.glucose ? '<strong>BG:</strong> ' + d.glucose + (d.glucoseType ? ' (' + d.glucoseType + ')': '') + '<br/>' : '') +
                          (d.enteredBy ? '<strong>Entered by:</strong> ' + d.enteredBy + '<br/>' : '') +
                          (d.notes ? '<strong>Notes:</strong> ' + d.notes : '')
                      )
                      .style('left', (d3.event.pageX) + 'px')
                      .style('top', (d3.event.pageY - 28) + 'px');
                  })
                  .on('mouseout', function () {
                      tooltip.transition()
                          .duration(TOOLTIP_TRANS_MS)
                          .style('opacity', 0);
                  });
            
            treatCircles.attr('clip-path', 'url(#clip)');
        } catch (err) {
            console.error(err);
        }
    }

    // called for initial update and updates for resize
    function updateChart(init) {

        // get current data range
        var dataRange = d3.extent(data, dateFn);

        // get the entire container height and width subtracting the padding
        var chartWidth = (document.getElementById('chartContainer')
            .getBoundingClientRect().width) - padding.left - padding.right;

        var chartHeight = (document.getElementById('chartContainer')
            .getBoundingClientRect().height) - padding.top - padding.bottom;

        // get the height of each chart based on its container size ratio
        focusHeight = chartHeight * .7;
        contextHeight = chartHeight * .2;

        // get current brush extent
        var currentBrushExtent = brush.extent();

        // only redraw chart if chart size has changed
        if ((prevChartWidth != chartWidth) || (prevChartHeight != chartHeight)) {

            prevChartWidth = chartWidth;
            prevChartHeight = chartHeight;

            //set the width and height of the SVG element
            charts.attr('width', chartWidth + padding.left + padding.right)
                .attr('height', chartHeight + padding.top + padding.bottom);

            // ranges are based on the width and height available so reset
            xScale.range([0, chartWidth]);
            xScale2.range([0, chartWidth]);
            yScale.range([focusHeight, 0]);
            yScale2.range([chartHeight, chartHeight - contextHeight]);

            if (init) {

                // if first run then just display axis with no transition
                focus.select('.x')
                    .attr('transform', 'translate(0,' + focusHeight + ')')
                    .call(xAxis);

                focus.select('.y')
                    .attr('transform', 'translate(' + chartWidth + ',0)')
                    .call(yAxis);

                // if first run then just display axis with no transition
                context.select('.x')
                    .attr('transform', 'translate(0,' + chartHeight + ')')
                    .call(xAxis2);

                context.append('g')
                    .attr('class', 'x brush')
                    .call(d3.svg.brush().x(xScale2).on('brush', brushed))
                    .selectAll('rect')
                    .attr('y', focusHeight)
                    .attr('height', chartHeight - focusHeight);

                // disable resizing of brush
                d3.select('.x.brush').select('.background').style('cursor', 'move');
                d3.select('.x.brush').select('.resize.e').style('cursor', 'move');
                d3.select('.x.brush').select('.resize.w').style('cursor', 'move');

                // create a clipPath for when brushing
                clip = charts.append('defs')
                    .append('clipPath')
                    .attr('id', 'clip')
                    .append('rect')
                    .attr('height', chartHeight)
                    .attr('width', chartWidth);

                // add a line that marks the current time
                focus.append('line')
                    .attr('class', 'now-line')
                    .attr('x1', xScale(new Date(now)))
                    .attr('y1', yScale(scaleBg(36)))
                    .attr('x2', xScale(new Date(now)))
                    .attr('y2', yScale(scaleBg(420)))
                    .style('stroke-dasharray', ('3, 3'))
                    .attr('stroke', 'grey');

                // add a y-axis line that shows the high bg threshold
                focus.append('line')
                    .attr('class', 'high-line')
                    .attr('x1', xScale(dataRange[0]))
                    .attr('y1', yScale(scaleBg(app.thresholds.bg_high)))
                    .attr('x2', xScale(dataRange[1]))
                    .attr('y2', yScale(scaleBg(app.thresholds.bg_high)))
                    .style('stroke-dasharray', ('1, 6'))
                    .attr('stroke', '#777');

                // add a y-axis line that shows the high bg threshold
                focus.append('line')
                    .attr('class', 'target-top-line')
                    .attr('x1', xScale(dataRange[0]))
                    .attr('y1', yScale(scaleBg(app.thresholds.bg_target_top)))
                    .attr('x2', xScale(dataRange[1]))
                    .attr('y2', yScale(scaleBg(app.thresholds.bg_target_top)))
                    .style('stroke-dasharray', ('3, 3'))
                    .attr('stroke', 'grey');

                // add a y-axis line that shows the low bg threshold
                focus.append('line')
                    .attr('class', 'target-bottom-line')
                    .attr('x1', xScale(dataRange[0]))
                    .attr('y1', yScale(scaleBg(app.thresholds.bg_target_bottom)))
                    .attr('x2', xScale(dataRange[1]))
                    .attr('y2', yScale(scaleBg(app.thresholds.bg_target_bottom)))
                    .style('stroke-dasharray', ('3, 3'))
                    .attr('stroke', 'grey');

                // add a y-axis line that shows the low bg threshold
                focus.append('line')
                    .attr('class', 'low-line')
                    .attr('x1', xScale(dataRange[0]))
                    .attr('y1', yScale(scaleBg(app.thresholds.bg_low)))
                    .attr('x2', xScale(dataRange[1]))
                    .attr('y2', yScale(scaleBg(app.thresholds.bg_low)))
                    .style('stroke-dasharray', ('1, 6'))
                    .attr('stroke', '#777');

                // add a y-axis line that opens up the brush extent from the context to the focus
                focus.append('line')
                    .attr('class', 'open-top')
                    .attr('stroke', 'black')
                    .attr('stroke-width', 2);

                // add a x-axis line that closes the the brush container on left side
                focus.append('line')
                    .attr('class', 'open-left')
                    .attr('stroke', 'white');

                // add a x-axis line that closes the the brush container on right side
                focus.append('line')
                    .attr('class', 'open-right')
                    .attr('stroke', 'white');

                // add a line that marks the current time
                context.append('line')
                    .attr('class', 'now-line')
                    .attr('x1', xScale(new Date(now)))
                    .attr('y1', yScale2(scaleBg(36)))
                    .attr('x2', xScale(new Date(now)))
                    .attr('y2', yScale2(scaleBg(420)))
                    .style('stroke-dasharray', ('3, 3'))
                    .attr('stroke', 'grey');

                // add a y-axis line that shows the high bg threshold
                context.append('line')
                    .attr('class', 'high-line')
                    .attr('x1', xScale(dataRange[0]))
                    .attr('y1', yScale2(scaleBg(app.thresholds.bg_target_top)))
                    .attr('x2', xScale(dataRange[1]))
                    .attr('y2', yScale2(scaleBg(app.thresholds.bg_target_top)))
                    .style('stroke-dasharray', ('3, 3'))
                    .attr('stroke', 'grey');

                // add a y-axis line that shows the low bg threshold
                context.append('line')
                    .attr('class', 'low-line')
                    .attr('x1', xScale(dataRange[0]))
                    .attr('y1', yScale2(scaleBg(app.thresholds.bg_target_bottom)))
                    .attr('x2', xScale(dataRange[1]))
                    .attr('y2', yScale2(scaleBg(app.thresholds.bg_target_bottom)))
                    .style('stroke-dasharray', ('3, 3'))
                    .attr('stroke', 'grey');

            } else {

                // for subsequent updates use a transition to animate the axis to the new position
                var focusTransition = focus.transition().duration(UPDATE_TRANS_MS);

                focusTransition.select('.x')
                    .attr('transform', 'translate(0,' + focusHeight + ')')
                    .call(xAxis);

                focusTransition.select('.y')
                    .attr('transform', 'translate(' + chartWidth + ', 0)')
                    .call(yAxis);

                var contextTransition = context.transition().duration(UPDATE_TRANS_MS);

                contextTransition.select('.x')
                    .attr('transform', 'translate(0,' + chartHeight + ')')
                    .call(xAxis2);

                // reset clip to new dimensions
                clip.transition()
                    .attr('width', chartWidth)
                    .attr('height', chartHeight);

                // reset brush location
                context.select('.x.brush')
                    .selectAll('rect')
                    .attr('y', focusHeight)
                    .attr('height', chartHeight - focusHeight);

                // clear current brush
                d3.select('.brush').call(brush.clear());

                // redraw old brush with new dimensions
                d3.select('.brush').transition().duration(UPDATE_TRANS_MS).call(brush.extent(currentBrushExtent));

                // transition lines to correct location
                focus.select('.high-line')
                    .transition()
                    .duration(UPDATE_TRANS_MS)
                    .attr('x1', xScale(currentBrushExtent[0]))
                    .attr('y1', yScale(scaleBg(app.thresholds.bg_high)))
                    .attr('x2', xScale(currentBrushExtent[1]))
                    .attr('y2', yScale(scaleBg(app.thresholds.bg_high)));

                focus.select('.target-top-line')
                    .transition()
                    .duration(UPDATE_TRANS_MS)
                    .attr('x1', xScale(currentBrushExtent[0]))
                    .attr('y1', yScale(scaleBg(app.thresholds.bg_target_top)))
                    .attr('x2', xScale(currentBrushExtent[1]))
                    .attr('y2', yScale(scaleBg(app.thresholds.bg_target_top)));

                focus.select('.target-bottom-line')
                    .transition()
                    .duration(UPDATE_TRANS_MS)
                    .attr('x1', xScale(currentBrushExtent[0]))
                    .attr('y1', yScale(scaleBg(app.thresholds.bg_target_bottom)))
                    .attr('x2', xScale(currentBrushExtent[1]))
                    .attr('y2', yScale(scaleBg(app.thresholds.bg_target_bottom)));

                focus.select('.low-line')
                    .transition()
                    .duration(UPDATE_TRANS_MS)
                    .attr('x1', xScale(currentBrushExtent[0]))
                    .attr('y1', yScale(scaleBg(app.thresholds.bg_low)))
                    .attr('x2', xScale(currentBrushExtent[1]))
                    .attr('y2', yScale(scaleBg(app.thresholds.bg_low)));

                // transition open-top line to correct location
                focus.select('.open-top')
                    .transition()
                    .duration(UPDATE_TRANS_MS)
                    .attr('x1', xScale2(currentBrushExtent[0]))
                    .attr('y1', yScale(scaleBg(30)))
                    .attr('x2', xScale2(currentBrushExtent[1]))
                    .attr('y2', yScale(scaleBg(30)));

                // transition open-left line to correct location
                focus.select('.open-left')
                    .transition()
                    .duration(UPDATE_TRANS_MS)
                    .attr('x1', xScale2(currentBrushExtent[0]))
                    .attr('y1', focusHeight)
                    .attr('x2', xScale2(currentBrushExtent[0]))
                    .attr('y2', chartHeight);

                // transition open-right line to correct location
                focus.select('.open-right')
                    .transition()
                    .duration(UPDATE_TRANS_MS)
                    .attr('x1', xScale2(currentBrushExtent[1]))
                    .attr('y1', focusHeight)
                    .attr('x2', xScale2(currentBrushExtent[1]))
                    .attr('y2', chartHeight);

                // transition high line to correct location
                context.select('.high-line')
                    .transition()
                    .duration(UPDATE_TRANS_MS)
                    .attr('x1', xScale2(dataRange[0]))
                    .attr('y1', yScale2(scaleBg(app.thresholds.bg_target_top)))
                    .attr('x2', xScale2(dataRange[1]))
                    .attr('y2', yScale2(scaleBg(app.thresholds.bg_target_top)));

                // transition low line to correct location
                context.select('.low-line')
                    .transition()
                    .duration(UPDATE_TRANS_MS)
                    .attr('x1', xScale2(dataRange[0]))
                    .attr('y1', yScale2(scaleBg(app.thresholds.bg_target_bottom)))
                    .attr('x2', xScale2(dataRange[1]))
                    .attr('y2', yScale2(scaleBg(app.thresholds.bg_target_bottom)));
            }
        }

        // update domain
        xScale2.domain(dataRange);

        // only if a user brush is not active, update brush and focus chart with recent data
        // else, just transition brush
        var updateBrush = d3.select('.brush').transition().duration(UPDATE_TRANS_MS);
        if (!brushInProgress) {
            updateBrush
                .call(brush.extent([new Date(dataRange[1].getTime() - FOCUS_DATA_RANGE_MS), dataRange[1]]));
            brushed(true, true);
        } else {
            updateBrush
                .call(brush.extent([currentBrushExtent[0], currentBrushExtent[1]]));
            brushed(true, true);
        }

        // bind up the context chart data to an array of circles
        var contextCircles = context.selectAll('circle')
            .data(data);

        // if already existing then transition each circle to its new position
        contextCircles.transition()
            .duration(UPDATE_TRANS_MS)
            .attr('cx', function (d) { return xScale2(d.date); })
            .attr('cy', function (d) { return yScale2(d.sgv); })
            .attr('fill', function (d) { return d.color; })
            .style('opacity', function (d) { return highlightBrushPoints(d) });

        // if new circle then just display
        contextCircles.enter().append('circle')
            .attr('cx', function (d) { return xScale2(d.date); })
            .attr('cy', function (d) { return yScale2(d.sgv); })
            .attr('fill', function (d) { return d.color; })
            .style('opacity', function (d) { return highlightBrushPoints(d) })
            .attr('stroke-width', function (d) {if (d.type == 'mbg') return 2; else return 0; })
            .attr('stroke', function (d) { return 'white'; })
            .attr('r', function(d) { if (d.type == 'mbg') return 4; else return 2;});

        contextCircles.exit()
            .remove();

        // update x axis domain
        context.select('.x')
            .call(xAxis2);
    }

    function sgvToColor(sgv) {
        var color = 'grey';

        if (browserSettings.theme == 'colors') {
            if (sgv > app.thresholds.bg_high) {
                color = 'red';
            } else if (sgv > app.thresholds.bg_target_top) {
                color = 'yellow';
            } else if (sgv >= app.thresholds.bg_target_bottom && sgv <= app.thresholds.bg_target_top) {
                color = '#4cff00';
            } else if (sgv < app.thresholds.bg_low) {
                color = 'red';
            } else if (sgv < app.thresholds.bg_target_bottom) {
                color = 'yellow';
            }
        }

        return color;
    }

    function generateAlarm(file) {
        alarmInProgress = true;
        var selector = '.audio.alarms audio.' + file;
        d3.select(selector).each(function (d, i) {
            var audio = this;
            playAlarm(audio);
            $(this).addClass('playing');
        });
        var bgButton = $('#bgButton');
        bgButton.show();
        bgButton.toggleClass('urgent', file == urgentAlarmSound);
        var noButton = $('#noButton');
        noButton.hide();
        $('.container .currentBG').text();

        if (jqWindow.width() <= WIDTH_TIME_HIDDEN) {
            $('.time').hide();
        }
    }

    function playAlarm(audio) {
        // ?mute=true disables alarms to testers.
        if (querystring.mute != 'true') {
            audio.play();
        } else {
            showNotification('Alarm is muted per your request. (?mute=true)');
        }
    }

    function stopAlarm(isClient, silenceTime) {
        alarmInProgress = false;
        var bgButton = $('#bgButton');
        bgButton.hide();
        var noButton = $('#noButton');
        noButton.show();
        d3.selectAll('audio.playing').each(function (d, i) {
            var audio = this;
            audio.pause();
            $(this).removeClass('playing');
        });

        $('.time').show();

        // only emit ack if client invoke by button press
        if (isClient) {
            socket.emit('ack', currentAlarmType || 'alarm', silenceTime);
            brushed(false, true);
        }
    }

    function timeAgo(offset) {
        var parts = {},
            MINUTE = 60,
            HOUR = 3600,
            DAY = 86400,
            WEEK = 604800;

        //offset = (MINUTE * MINUTES_SINCE_LAST_UPDATE_WARN) + 60
        //offset = (MINUTE * MINUTES_SINCE_LAST_UPDATE_URGENT) + 60

        if (offset <= MINUTE)              parts = { label: 'now' };
        if (offset <= MINUTE * 2)          parts = { label: '1 min ago' };
        else if (offset < (MINUTE * 60))   parts = { value: Math.round(Math.abs(offset / MINUTE)), label: 'mins' };
        else if (offset < (HOUR * 2))      parts = { label: '1 hr ago' };
        else if (offset < (HOUR * 24))     parts = { value: Math.round(Math.abs(offset / HOUR)), label: 'hrs' };
        else if (offset < DAY)             parts = { label: '1 day ago' };
        else if (offset < (DAY * 7))       parts = { value: Math.round(Math.abs(offset / DAY)), label: 'day' };
        else if (offset < (WEEK * 52))     parts = { value: Math.round(Math.abs(offset / WEEK)), label: 'week' };
        else                               parts = { label: 'a long time ago' };

        if (offset > (MINUTE * MINUTES_SINCE_LAST_UPDATE_URGENT)) {
            var lastEntry = $('#lastEntry');
            lastEntry.removeClass('warn');
            lastEntry.addClass('urgent');

            $('.bgStatus').removeClass('current');
        } else if (offset > (MINUTE * MINUTES_SINCE_LAST_UPDATE_WARN)) {
            var lastEntry = $('#lastEntry');
            lastEntry.removeClass('urgent');
            lastEntry.addClass('warn');
        } else {
            $('.bgStatus').addClass('current');
            $('#lastEntry').removeClass('warn urgent');
        }

        if (parts.value)
            return parts.value + ' ' + parts.label + ' ago';
        else
            return parts.label;

    }

    function calcBGByTime(time) {
        var closeBGs = data.filter(function(d) {
            if (!d.y) {
                return false;
            } else {
                return Math.abs((new Date(d.date)).getTime() - time) <= SIX_MINS_IN_MS;
            }
        });

        var totalBG = 0;
        closeBGs.forEach(function(d) {
            totalBG += d.y;
        });

        return totalBG ? (totalBG / closeBGs.length) : 450;
    }

    function scaledTreatmentBG(treatment) {
        //TODO: store units in db per treatment, and use that for conversion, until then assume glucose doesn't need to be scaled
        //      Care Portal treatment form does ask for the display units to be used
        //      other option is to convert on entry, but then need to correctly identify/handel old data
        return treatment.glucose || scaleBg(calcBGByTime(treatment.created_at.getTime()));
    }

    ////////////////////////////////////////////////////////////////////////////////////////////////////////////////////////
    //draw a compact visualization of a treatment (carbs, insulin)
    ////////////////////////////////////////////////////////////////////////////////////////////////////////////////////////
    function drawTreatment(treatment, scale, showValues) {

        if (!treatment.carbs && !treatment.insulin) return;

        var CR = treatment.CR || 20;
        var carbs = treatment.carbs || CR;
        var insulin = treatment.insulin || 1;

        var R1 = Math.sqrt(Math.min(carbs, insulin * CR)) / scale,
            R2 = Math.sqrt(Math.max(carbs, insulin * CR)) / scale,
            R3 = R2 + 8 / scale;

        var arc_data = [
            { 'element': '', 'color': 'white', 'start': -1.5708, 'end': 1.5708, 'inner': 0, 'outer': R1 },
            { 'element': '', 'color': 'transparent', 'start': -1.5708, 'end': 1.5708, 'inner': R2, 'outer': R3 },
            { 'element': '', 'color': '#0099ff', 'start': 1.5708, 'end': 4.7124, 'inner': 0, 'outer': R1 },
            { 'element': '', 'color': 'transparent', 'start': 1.5708, 'end': 4.7124, 'inner': R2, 'outer': R3 }
        ];

        arc_data[0].outlineOnly = !treatment.carbs;
        arc_data[2].outlineOnly = !treatment.insulin;

        if (treatment.carbs > 0) arc_data[1].element = Math.round(treatment.carbs) + ' g';
        if (treatment.insulin > 0) arc_data[3].element = Math.round(treatment.insulin * 100) / 100 + ' U';

        var arc = d3.svg.arc()
            .innerRadius(function (d) { return 5 * d.inner; })
            .outerRadius(function (d) { return 5 * d.outer; })
            .endAngle(function (d) { return d.start; })
            .startAngle(function (d) { return d.end; });

        var treatmentDots = focus.selectAll('treatment-dot')
            .data(arc_data)
            .enter()
            .append('g')
            .attr('transform', 'translate(' + xScale(treatment.created_at.getTime()) + ', ' + yScale(scaledTreatmentBG(treatment)) + ')')
            .on('mouseover', function () {
                tooltip.transition().duration(TOOLTIP_TRANS_MS).style('opacity', .9);
                tooltip.html('<strong>Time:</strong> ' + formatTime(treatment.created_at) + '<br/>' + '<strong>Treatment type:</strong> ' + treatment.eventType + '<br/>' +
                        (treatment.carbs ? '<strong>Carbs:</strong> ' + treatment.carbs + '<br/>' : '') +
                        (treatment.insulin ? '<strong>Insulin:</strong> ' + treatment.insulin + '<br/>' : '') +
                        (treatment.glucose ? '<strong>BG:</strong> ' + treatment.glucose + (treatment.glucoseType ? ' (' + treatment.glucoseType + ')': '') + '<br/>' : '') +
                        (treatment.enteredBy ? '<strong>Entered by:</strong> ' + treatment.enteredBy + '<br/>' : '') +
                        (treatment.notes ? '<strong>Notes:</strong> ' + treatment.notes : '')
                )
                .style('left', (d3.event.pageX) + 'px')
                .style('top', (d3.event.pageY - 28) + 'px');
            })
            .on('mouseout', function () {
                tooltip.transition()
                    .duration(TOOLTIP_TRANS_MS)
                    .style('opacity', 0);
            });
        var arcs = treatmentDots.append('path')
            .attr('class', 'path')
            .attr('fill', function (d, i) { if (d.outlineOnly) return 'transparent'; else return d.color; })
            .attr('stroke-width', function (d) {if (d.outlineOnly) return 1; else return 0; })
            .attr('stroke', function (d) { return d.color; })
            .attr('id', function (d, i) { return 's' + i; })
            .attr('d', arc);


        // labels for carbs and insulin
        if (showValues) {
            var label = treatmentDots.append('g')
                .attr('class', 'path')
                .attr('id', 'label')
                .style('fill', 'white');
            label.append('text')
                .style('font-size', 30 / scale)
                .style('font-family', 'Arial')
                .style('text-shadow', '0px 0px 10px rgba(0, 0, 0, 1)')
                .attr('text-anchor', 'middle')
                .attr('dy', '.35em')
                .attr('transform', function (d) {
                    d.outerRadius = d.outerRadius * 2.1;
                    d.innerRadius = d.outerRadius * 2.1;
                    return 'translate(' + arc.centroid(d) + ')';
                })
                .text(function (d) { return d.element; });
        }
    }

    ////////////////////////////////////////////////////////////////////////////////////////////////////////////////////////
    // functions to predict
    ////////////////////////////////////////////////////////////////////////////////////////////////////////////////////////

    function predictARDeltas(actual, lookback, tick) {
        var predict_hr = 4;
        var ONE_MINUTE = 60 * 1000;
        var FIVE_MINUTES = 5 * ONE_MINUTE;
        var predictedDeltas = [];
        var BG_REF = scaleBg(140);
        var BG_MIN = scaleBg(36);
        var BG_MAX = scaleBg(400);
        var ARpredict_hr = 0.5;
        //var ARpredict_ms = ARpredict_hr*60*60*1000;
        if (actual.length < lookback+1) {
            for (var i = 0; i < predict_hr/(tick*ONE_MINUTE); i++) {
                predictedDeltas[i] = 0;
            }
        } else {
            var elapsedMins = (actual[actual.length-1].date - actual[actual.length-1-lookback].date) / ONE_MINUTE;
            // construct a "5m ago" sgv offset from current sgv by the average change over the lookback interval
            var lookbackSgvChange = actual[actual.length-1].sgv-actual[actual.length-1-lookback].sgv;
            var fiveMinAgoSgv = actual[actual.length-1].sgv - lookbackSgvChange/elapsedMins*5;
            var y = [Math.log(fiveMinAgoSgv / BG_REF), Math.log(actual[actual.length-1].sgv / BG_REF)];
            var initial = actual[actual.length-1].sgv;
            var AR = [-0.723, 1.716];
            var dt = actual[actual.length-1-lookback].date.getTime();
            for (var i = 0; i < predict_hr*60/tick; i++) {
                if (i < ARpredict_hr*60/tick) {
                    y = [y[1], AR[0] * y[0] + AR[1] * y[1]];
                    dt = dt + tick*ONE_MINUTE;
                    var sgv = Math.max(BG_MIN, Math.min(BG_MAX, Math.round(BG_REF * Math.exp((y[1])))));
                    var delta = sgv - initial;
                }
                predictedDeltas[i] = delta;
                if (i > 0 && delta == predictedDeltas[i-1]) { return predictedDeltas; }
            }
        }
        return predictedDeltas;
    }

    // this function returns the BGs retrospectively predicted retroLookback minutes prior,
    // based on full knowlege of all insulin and carbs taken before and after that
    function retroPredictBgs(dataRaw, treatments, profile, retroLookback, ARLookback) {
        // for each data point, we need to run predictDIYPS to get the retroLookback-minute-later rPredicted data point
        // how far back to look for the starting point of each retrospective BG prediction
        var predicted = [];
        var n=parseInt(retroLookback/5)-1;
        // sometimes data contains duplicates.  uniq it.
        var lastDate = new Date("1/1/1970");
        var data = dataRaw.filter(function(n) {
            if ( (lastDate.getTime() + ONE_MIN_IN_MS) < n.date.getTime()) {
                lastDate = n.date;
                return n;
            }
        });

        //data.filter(function(d) {
            //d.date = new Date(d.x);
            //d.sgv = scaleBg(d.y);
        //});
        for (var i=0; i < data.length; i++) {
            var time = new Date(data[i].date);
            var nowData = data.filter(function(d) {
                return d.date.getTime() <= time.getTime();
            });
            var rPredBg = predictDIYPS(nowData, treatments, profile, time, ARLookback, retroLookback/60+0.5)[n];
            predicted[i] = {
                // Add 2000 ms so not same point as SG
                date: new Date(rPredBg.date.getTime() + 2000),
                sgv: rPredBg.sgv,
                color: 'blue'
            };
            predicted.forEach(function (d) {
                d.type = 'retro-forecast';
            })
        }
        return predicted;
    }

    function predictDIYPS(actual, treatments, profile, time, ARLookback, predict_hr) {
        var tick = 5;
        var ONE_MINUTE = 60 * 1000;
        var FIVE_MINUTES = 5 * ONE_MINUTE;
        var predicted = [];
        var BG_MIN = scaleBg(36);
        var BG_MAX = scaleBg(400);
        if (typeof predict_hr === 'undefined') {
            var predict_hr = 4;
        }
        var dt = time.getTime();
        var predictedColor = 'purple';
        if (browserSettings.theme == "colors") {
            predictedColor = 'purple';
        }
        var bgPred = bgPredictions(treatments, actual, predict_hr, time, tick);
        var predARDeltas = predictARDeltas(actual, ARLookback, tick);
        var predUntil = new Date(dt);
        predUntil.setMinutes(predUntil.getMinutes() + predict_hr*60);
        var bgi = parseInt(actual[actual.length-1].sgv);
        var j=predict_hr*60/tick-1;
        for (var i = 0; i < j; i++) {
        //for (var i = 0; i < predict_hr*60/tick-1; i++) {
            dt = dt + tick*ONE_MINUTE;
            var date = new Date(dt - FIVE_MINUTES);
            if (date > predUntil) { break; }
            if (i+1 >= bgPred.predBgs.length) { break; }
            var predBg = bgPred.predBgs[i];
            if (i==0) {
                var predBgDelta = predBg.bg - bgi;
                var predARDelta = predARDeltas[0];
            }
            else {
                predBgDelta = bgPred.predBgs[i].bg - bgPred.predBgs[i-1].bg; 
                predARDelta = predARDeltas[i]-predARDeltas[i-1];
            }
            if (i < predARDeltas.length) {
                //bgi = bgi + (predBgDelta + predARDelta)/2;
                bgi = bgi + ( predBgDelta*i + predARDelta*(4-i) )/4;
            }
            else {
                bgi = bgi + predBgDelta;
            }
            predicted[i] = {
                // Add 2000 ms so not same point as SG
                date: new Date(predBg.time.getTime() + 2000),
                sgv: Math.max(BG_MIN, Math.min(BG_MAX,bgi)),
                color: predictedColor
            };
            predicted.forEach(function (d) {
                d.type = 'forecast';
                if (d.sgv < BG_MIN)
                    d.color = 'transparent';
            })
        }
        return predicted;
    }

<<<<<<< HEAD

    function iobTotal(treatments, time) {
        var iob= 0;
        var activity = 0;
        if (!treatments) return {};
        if (typeof time === 'undefined') {
            var time = new Date();
        }

        treatments.forEach(function(treatment) {
            if(treatment.created_at < time) {
                var tIOB = iobCalc(treatment, time);
                if (tIOB && tIOB.iobContrib) iob += tIOB.iobContrib;
                if (tIOB && tIOB.activityContrib) activity += tIOB.activityContrib;
            }
        });
        return {
            iob: iob,
            activity: activity
        };
    }

    function cobTotal(treatments, time) {
        var liverSensRatio = 1;
        var sens = profile.sens;
        var carbratio = profile.carbratio;
        var cob=0;
        if (!treatments) return {};
        if (typeof time === 'undefined') {
            var time = new Date();
        }

        var isDecaying = 0;
        var lastDecayedBy = new Date("1/1/1970");
        var carbs_hr = profile.carbs_hr;

        treatments.forEach(function(treatment) {
            if(treatment.carbs && treatment.created_at < time) {
                var cCalc = cobCalc(treatment, lastDecayedBy, time);
                var decaysin_hr = (cCalc.decayedBy-time)/1000/60/60;
                if (decaysin_hr > -10) {
                    var actStart = iobTotal(treatments, lastDecayedBy).activity;
                    var actEnd = iobTotal(treatments, cCalc.decayedBy).activity;
                    var avgActivity = (actStart+actEnd)/2;
                    var delayedCarbs = avgActivity*liverSensRatio*sens/carbratio;
                    var delayMinutes = Math.round(delayedCarbs/carbs_hr*60);
                    if (delayMinutes > 0) {
                        cCalc.decayedBy.setMinutes(cCalc.decayedBy.getMinutes() + delayMinutes);
                        decaysin_hr = (cCalc.decayedBy-time)/1000/60/60;
                    }
                }

                if (cCalc) {
                    lastDecayedBy = cCalc.decayedBy;
                }

                if (decaysin_hr > 0) {
            //console.info("Adding " + delayMinutes + " minutes to decay of " + treatment.carbs + "g bolus at " + treatment.created_at);
                    cob = Math.min(cCalc.initialCarbs, decaysin_hr * carbs_hr);
                    isDecaying = cCalc.isDecaying;
                }
                else { 
                    cob = 0;
                }

            }
        });
        var rawCarbImpact = isDecaying*sens/carbratio*carbs_hr/60;
        return {
            decayedBy: lastDecayedBy,
            isDecaying: isDecaying,
            carbs_hr: carbs_hr,
            rawCarbImpact: rawCarbImpact,
            cob: cob
        };
    }

    function carbImpact(rawCarbImpact, insulinImpact) {
        var liverSensRatio = 1.0;
        var liverCarbImpactMax = 0.7;
        var liverCarbImpact = Math.min(liverCarbImpactMax, liverSensRatio*insulinImpact);
        //var liverCarbImpact = liverSensRatio*insulinImpact;
        var netCarbImpact = Math.max(0, rawCarbImpact-liverCarbImpact);
        var totalImpact = netCarbImpact - insulinImpact;
        return {
            netCarbImpact: netCarbImpact,
            totalImpact: totalImpact
        }
    }

    function bgPredictions(treatments, current, predict_hr, time, tick) {
        //console.info("bgPredictions called");
        var sgv;
        var endtime=new Date(time);

        sgv=parseInt(current[current.length-1].sgv);
        if (sgv < 30) {
            var obj = latestSGV;
            sgv = rawIsigToRawBg(obj.rawIsig, obj.scale || [ ], obj.intercept, obj.slope, obj.filtered, obj.y);
        }
        var predBgs = [];
        var bgi = sgv;
        var carbsDecaying = 0;
        endtime.setMinutes(endtime.getMinutes() + predict_hr*60);


        var t = new Date(time.getTime());
        for (t.setMinutes(t.getMinutes() + tick); t < endtime; t.setMinutes(t.getMinutes() + tick)) {
            var sens = profile.sens;
            var carbratio = profile.carbratio;
            var carbs_hr = profile.carbs_hr;
            var iTotal = iobTotal(treatments, t);
            var cTotal = cobTotal(treatments, t);
            var insulinImpact = iTotal.activity;
            var rawCarbImpact = cTotal.rawCarbImpact;
            var totalImpact = carbImpact(rawCarbImpact, insulinImpact).totalImpact*tick;
            bgi = bgi + totalImpact;
            var time = new Date(t.getTime());
            var predBg = {};
            predBg.bg = bgi;
            predBg.time = time;
            predBgs.push(predBg);
        }

        var max = Math.round(Math.max(predBgs));
        var min = Math.round(Math.min(predBgs));
        return {
            predBgs: predBgs,
            max: max,
            min: min,
            sens: sens,
            sgv: sgv
        };
    }


    function cobCalc(treatment, lastDecayedBy, time) {

        var carbs_hr = profile.carbs_hr;
        var delay = 20;
        var carbs_min = carbs_hr / 60;
        var isDecaying = 0;        
        var initialCarbs;

        if (treatment.carbs) {
            var carbTime = new Date(treatment.created_at);

            var decayedBy = new Date(carbTime);
            var minutesleft = (lastDecayedBy-carbTime)/1000/60;
            decayedBy.setMinutes(decayedBy.getMinutes() + Math.max(delay,minutesleft) + treatment.carbs/carbs_min); 
            if(delay > minutesleft) { 
                initialCarbs = parseInt(treatment.carbs); 
            }
            else { 
                initialCarbs = parseInt(treatment.carbs) + minutesleft*carbs_min; 
            }
            var startDecay = new Date(carbTime);
            startDecay.setMinutes(carbTime.getMinutes() + delay);
            if (time < lastDecayedBy || time > startDecay) {
                isDecaying = 1;
            }
            else {
                isDecaying = 0;
            }
            return {
                initialCarbs: initialCarbs,
                decayedBy: decayedBy,
                isDecaying: isDecaying,
                carbTime: carbTime
            };
        }
        else {
            return '';
        }
    }

    function iobCalc(treatment, time) {

        var dia=profile.dia;
        if (dia == 3) {
            var peak=75;
        } else {
            console.warn('DIA of ' + dia + 'not supported');
        }
        var sens=profile.sens;
        if (typeof time === 'undefined') {
            var time = new Date();
        }

        if (treatment.insulin) {
            var bolusTime=new Date(treatment.created_at);
            var minAgo=(time-bolusTime)/1000/60;

            if (minAgo < 0) { 
                var iobContrib=0;
                var activityContrib=0;
            }
            if (minAgo < peak) {
                var x = minAgo/5+1;
                var iobContrib=treatment.insulin*(1-0.001852*x*x+0.001852*x);
                var activityContrib=sens*treatment.insulin*(2/dia/60/peak)*minAgo;

            }
            else if (minAgo < 180) {
                var x = (minAgo-75)/5;
                var iobContrib=treatment.insulin*(0.001323*x*x - .054233*x + .55556);
                var activityContrib=sens*treatment.insulin*(2/dia/60-(minAgo-peak)*2/dia/60/(60*dia-peak));
            }
            else {
                var iobContrib=0;
                var activityContrib=0;
            }
            return {
                iobContrib: iobContrib,
                activityContrib: activityContrib
            };
        }
        else {
            return '';
        }
    }


=======
    function updateClock() {
        updateClockDisplay();
        var interval = (60 - (new Date()).getSeconds()) * 1000 + 5;
        setTimeout(updateClock,interval);

        updateTimeAgo();

        // Dim the screen by reducing the opacity when at nighttime
        if (browserSettings.nightMode) {
            if (opacity.current != opacity.NIGHT && (dateTime.getHours() > 21 || dateTime.getHours() < 7)) {
                $('body').css({ 'opacity': opacity.NIGHT });
            } else {
                $('body').css({ 'opacity': opacity.DAY });
            }
        }
    }

    function updateClockDisplay() {
        if (inRetroMode()) return;
        now = Date.now();
        var dateTime = new Date(now);
        $('#currentTime').text(formatTime(dateTime)).css('text-decoration', '');
    }

    function updateTimeAgo() {
        if (!latestSGV || inRetroMode()) return;

        var secsSinceLast = (Date.now() - new Date(latestSGV.x).getTime()) / 1000;
        $('#lastEntry').text(timeAgo(secsSinceLast)).toggleClass('current', secsSinceLast < 10 * 60);
    }

>>>>>>> 91c6ef97
    function init() {

        jqWindow = $(window);

        tooltip = d3.select('body').append('div')
            .attr('class', 'tooltip')
            .style('opacity', 0);

        // Tick Values
        if (browserSettings.units == 'mmol') {
            tickValues = [
                  2.0
                , Math.round(scaleBg(app.thresholds.bg_low))
                , Math.round(scaleBg(app.thresholds.bg_target_bottom))
                , 6.0
                , Math.round(scaleBg(app.thresholds.bg_target_top))
                , Math.round(scaleBg(app.thresholds.bg_high))
                , 22.0
            ];
        } else {
            tickValues = [
                  40
                , app.thresholds.bg_low
                , app.thresholds.bg_target_bottom
                , 120
                , app.thresholds.bg_target_top
                , app.thresholds.bg_high
                , 400
            ];
        }

        futureOpacity = d3.scale.linear( )
            .domain([TWENTY_FIVE_MINS_IN_MS, SIXTY_MINS_IN_MS])
            .range([0.8, 0.1]);

        // create svg and g to contain the chart contents
        charts = d3.select('#chartContainer').append('svg')
            .append('g')
            .attr('class', 'chartContainer')
            .attr('transform', 'translate(' + padding.left + ',' + padding.top + ')');

        focus = charts.append('g');

        // create the x axis container
        focus.append('g')
            .attr('class', 'x axis');

        // create the y axis container
        focus.append('g')
            .attr('class', 'y axis');

        context = charts.append('g');

        // create the x axis container
        context.append('g')
            .attr('class', 'x axis');

        // create the y axis container
        context.append('g')
            .attr('class', 'y axis');

        // look for resize but use timer to only call the update script when a resize stops
        var resizeTimer;
        window.onresize = function () {
            clearTimeout(resizeTimer);
            resizeTimer = setTimeout(function () {
                updateChart(false);
            }, 100);
        };

        updateClock();

        var silenceDropdown = new Dropdown('.dropdown-menu');

        $('#bgButton').click(function (e) {
            silenceDropdown.open(e);
        });

        $('#silenceBtn').find('a').click(function (e) {
            stopAlarm(true, $(this).data('snooze-time'));
            e.preventDefault();
        });

        ////////////////////////////////////////////////////////////////////////////////////////////////////////////////////////
        // Client-side code to connect to server and handle incoming data
        ////////////////////////////////////////////////////////////////////////////////////////////////////////////////////////
        socket = io.connect();

        socket.on('sgv', function (d) {
            if (d.length > 1) {
                errorCode = d.length >= 5 ? d[4] : undefined;

                // change the next line so that it uses the prediction if the signal gets lost (max 1/2 hr)
                if (d[0].length) {
                    latestUpdateTime = Date.now();
                    latestSGV = d[0][d[0].length - 1];
                    prevSGV = d[0][d[0].length - 2];

                    //TODO: alarmHigh/alarmLow probably shouldn't be here
                    if (browserSettings.alarmHigh) {
                        $('.container .current').toggleClass('high', latestSGV.y > 180);
                    }
                    if (browserSettings.alarmLow) {
                        $('.container .current').toggleClass('low', latestSGV.y < 70);
                    }
                }

                treatments = d[3];
                treatments.forEach(function (d) {
                    d.created_at = new Date(d.created_at);
                });

                profile = d[5][0];

                cal = d[6][d[6].length-1];

                var temp1 = [ ];
                if (cal) {
                    temp1 = d[0].map(function (obj) {
                        var rawBg = rawIsigToRawBg(obj.unfiltered
                            , cal.scale || [ ]
                            , cal.intercept
                            , cal.slope || [ ]
                            , obj.filtered
                            , obj.y);
                        return { date: new Date(obj.x-2*1000), y: rawBg, sgv: scaleBg(rawBg), color: 'white', type: 'rawbg'}
                    });
                }
                var temp2 = d[0].map(function (obj) {
                    return { date: new Date(obj.x), y: obj.y, sgv: scaleBg(obj.y), direction: obj.direction, color: sgvToColor(obj.y), type: 'sgv'}
                });
                data = [];
                data = data.concat(temp1, temp2)

                // TODO: This is a kludge to advance the time as data becomes stale by making old predictor clear (using color = 'none')
                // This shouldn't have to be sent and can be fixed by using xScale.domain([x0,x1]) function with
                // 2 days before now as x0 and 30 minutes from now for x1 for context plot, but this will be
                // required to happen when "now" event is sent from websocket.js every minute.  When fixed,
                // remove all "color != 'none'" code
                data = data.concat(d[1].map(function (obj) { return { date: new Date(obj.x), y: obj.y, sgv: scaleBg(obj.y), color: 'none', type: 'server-forecast' } }));

                //Add MBG's also, pretend they are SGV's
                data = data.concat(d[2].map(function (obj) { return { date: new Date(obj.x), y: obj.y, sgv: scaleBg(obj.y), color: 'red', type: 'mbg', device: obj.device } }));

                data.forEach(function (d) {
                    if (d.y < 39)
                        d.color = "transparent";
                });

                if (!isInitialData) {
                    isInitialData = true;
                    initializeCharts();
                }
                else {
                    updateChart(false);
                }
            }
        });

        ////////////////////////////////////////////////////////////////////////////////////////////////////////////////////////
        // Alarms and Text handling
        ////////////////////////////////////////////////////////////////////////////////////////////////////////////////////////
        socket.on('connect', function () {
            console.log('Client connected to server.')
        });

        //with predicted alarms, latestSGV may still be in target so to see if the alarm
        //  is for a HIGH we can only check if it's >= the bottom of the target
        function isAlarmForHigh() {
            return latestSGV.y >= app.thresholds.bg_target_bottom;
        }

        //with predicted alarms, latestSGV may still be in target so to see if the alarm
        //  is for a LOW we can only check if it's <= the top of the target
        function isAlarmForLow() {
            return !!errorCode || latestSGV.y <= app.thresholds.bg_target_top;
        }

        socket.on('alarm', function () {
            console.info('alarm received from server');
            var enabled = (isAlarmForHigh() && browserSettings.alarmHigh) || (isAlarmForLow() && browserSettings.alarmLow);
            if (enabled) {
                console.log('Alarm raised!');
                currentAlarmType = 'alarm';
                generateAlarm(alarmSound);
            } else {
                console.info('alarm was disabled locally', latestSGV.y, browserSettings);
            }
            brushInProgress = false;
            updateChart(false);
        });
        socket.on('urgent_alarm', function () {
            console.info('urgent alarm received from server');
            var enabled = (isAlarmForHigh() && browserSettings.alarmUrgentHigh) || (isAlarmForLow() && browserSettings.alarmUrgentLow);
            if (enabled) {
                console.log('Urgent alarm raised!');
                currentAlarmType = 'urgent_alarm';
                generateAlarm(urgentAlarmSound);
            } else {
                console.info('urgent alarm was disabled locally', latestSGV.y, browserSettings);
            }
            brushInProgress = false;
            updateChart(false);
        });
        socket.on('clear_alarm', function () {
            if (alarmInProgress) {
                console.log('clearing alarm');
                stopAlarm();
            }
        });


        $('#testAlarms').click(function(event) {
            d3.selectAll('.audio.alarms audio').each(function () {
                var audio = this;
                playAlarm(audio);
                setTimeout(function() {
                    audio.pause();
                }, 4000);
            });
            event.preventDefault();
        });
    }

    $.ajax('/api/v1/status.json', {
        success: function (xhr) {
            app = { name: xhr.name
                , version: xhr.version
                , head: xhr.head
                , apiEnabled: xhr.apiEnabled
                , thresholds: xhr.thresholds
                , units: xhr.units
                , careportalEnabled: xhr.careportalEnabled
            };
        }
    }).done(function() {
        $('.appName').text(app.name);
        $('.version').text(app.version);
        $('.head').text(app.head);
        if (app.apiEnabled) {
            $('.serverSettings').show();
        }
        $('#treatmentDrawerToggle').toggle(app.careportalEnabled);
        browserSettings = getBrowserSettings(browserStorage);
        init();
    });

})();
<|MERGE_RESOLUTION|>--- conflicted
+++ resolved
@@ -213,7 +213,7 @@
         
         var brushExtent = brush.extent();
         var elementHidden = document.getElementById('bgButton').hidden == '';
-        return brushExtent[1].getTime() - THIRTY_MINS_IN_MS < now && elementHidden != true;
+        return brushExtent[1].getTime() - predict_hr * SIXTY_MINS_IN_MS < now && elementHidden != true
     }
 
     // function to call when context chart is brushed
@@ -255,29 +255,19 @@
             }
         }
 
-<<<<<<< HEAD
-        var element = document.getElementById('bgButton').hidden == '';
         var nowDate = new Date(brushExtent[1] - predict_hr * SIXTY_MINS_IN_MS);
-=======
-        var nowDate = new Date(brushExtent[1] - THIRTY_MINS_IN_MS);
->>>>>>> 91c6ef97
 
         // predict for retrospective data
         // by changing lookback from 1 to 2, we modify the AR algorithm to determine its initial slope from 10m
         // of data instead of 5, which eliminates the incorrect and misleading predictions generated when
         // the dexcom switches from unfiltered to filtered at the start of a rapid rise or fall, while preserving
         // almost identical predications at other times.
-<<<<<<< HEAD
         var lookback=2;
         var retroLookback = browserSettings.retroLookback;
         var retroStart = FOCUS_DATA_RANGE_MS+(retroLookback/60)*SIXTY_MINS_IN_MS;
         //var retroEnd = predict_hr*SIXTY_MINS_IN_MS + retroLookback/60*SIXTY_MINS_IN_MS;
 
-        if (brushExtent[1].getTime() - predict_hr * SIXTY_MINS_IN_MS < now && element != true) {
-=======
-        var lookback = 2;
         if (inRetroMode()) {
->>>>>>> 91c6ef97
             // filter data for -12 and +5 minutes from reference time for retrospective focus data prediction
             var plusFiveTime = (predict_hr * SIXTY_MINS_IN_MS) - 6*ONE_MIN_IN_MS;
             var lookbackTime = (lookback+2)*FIVE_MINS_IN_MS + 2*ONE_MIN_IN_MS;
@@ -381,7 +371,6 @@
             nowData = sgvData.slice(sgvData.length-x, sgvData.length);
             var dateTime = new Date(now);
             nowDate = dateTime;
-<<<<<<< HEAD
             if (retroLookback > 0) {
                 var retroPrediction = retroPredictBgs(sgvData, treatments, profile, retroLookback, lookback);
                 focusData = focusData.concat(retroPrediction);
@@ -402,13 +391,7 @@
 
             $("h1.iobCob").text("IOB " + iob + "U,  COB " + cob + "g");
 
-            $('#currentTime')
-                .text(formatTime(dateTime))
-                .css('text-decoration', '');
-=======
-
             updateClockDisplay();
->>>>>>> 91c6ef97
 
             if (errorCode) {
                 var errorDisplay;
@@ -1334,7 +1317,37 @@
         return predicted;
     }
 
-<<<<<<< HEAD
+    function updateClock() {
+        updateClockDisplay();
+        var interval = (60 - (new Date()).getSeconds()) * 1000 + 5;
+        setTimeout(updateClock,interval);
+
+        updateTimeAgo();
+
+        // Dim the screen by reducing the opacity when at nighttime
+        if (browserSettings.nightMode) {
+            if (opacity.current != opacity.NIGHT && (dateTime.getHours() > 21 || dateTime.getHours() < 7)) {
+                $('body').css({ 'opacity': opacity.NIGHT });
+            } else {
+                $('body').css({ 'opacity': opacity.DAY });
+            }
+        }
+    }
+
+    function updateClockDisplay() {
+        if (inRetroMode()) return;
+        now = Date.now();
+        var dateTime = new Date(now);
+        $('#currentTime').text(formatTime(dateTime)).css('text-decoration', '');
+    }
+
+    function updateTimeAgo() {
+        if (!latestSGV || inRetroMode()) return;
+
+        var secsSinceLast = (Date.now() - new Date(latestSGV.x).getTime()) / 1000;
+        $('#lastEntry').text(timeAgo(secsSinceLast)).toggleClass('current', secsSinceLast < 10 * 60);
+    }
+
 
     function iobTotal(treatments, time) {
         var iob= 0;
@@ -1558,39 +1571,6 @@
     }
 
 
-=======
-    function updateClock() {
-        updateClockDisplay();
-        var interval = (60 - (new Date()).getSeconds()) * 1000 + 5;
-        setTimeout(updateClock,interval);
-
-        updateTimeAgo();
-
-        // Dim the screen by reducing the opacity when at nighttime
-        if (browserSettings.nightMode) {
-            if (opacity.current != opacity.NIGHT && (dateTime.getHours() > 21 || dateTime.getHours() < 7)) {
-                $('body').css({ 'opacity': opacity.NIGHT });
-            } else {
-                $('body').css({ 'opacity': opacity.DAY });
-            }
-        }
-    }
-
-    function updateClockDisplay() {
-        if (inRetroMode()) return;
-        now = Date.now();
-        var dateTime = new Date(now);
-        $('#currentTime').text(formatTime(dateTime)).css('text-decoration', '');
-    }
-
-    function updateTimeAgo() {
-        if (!latestSGV || inRetroMode()) return;
-
-        var secsSinceLast = (Date.now() - new Date(latestSGV.x).getTime()) / 1000;
-        $('#lastEntry').text(timeAgo(secsSinceLast)).toggleClass('current', secsSinceLast < 10 * 60);
-    }
-
->>>>>>> 91c6ef97
     function init() {
 
         jqWindow = $(window);
