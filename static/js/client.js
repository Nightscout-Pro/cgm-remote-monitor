--- conflicted
+++ resolved
@@ -136,7 +136,6 @@
             return bg;
         }
     }
-<<<<<<< HEAD
 
     function rawIsigToRawBg(unfiltered, scale, intercept, slope, filtered, sgv) {
         if (slope == 0 || unfiltered == 0 || scale ==0  || slope == null || unfiltered == null || scale == null) return 0;
@@ -150,8 +149,6 @@
         }
     }
 
-=======
->>>>>>> 185fae71
     // initial setup of chart when data is first made available
     function initializeCharts() {
 
@@ -291,17 +288,12 @@
         // of data instead of 5, which eliminates the incorrect and misleading predictions generated when
         // the dexcom switches from unfiltered to filtered at the start of a rapid rise or fall, while preserving
         // almost identical predications at other times.
-<<<<<<< HEAD
         var lookback=2;
         var retroLookback = browserSettings.retroLookback;
         var retroStart = FOCUS_DATA_RANGE_MS+(retroLookback/60)*SIXTY_MINS_IN_MS;
         //var retroEnd = predict_hr*SIXTY_MINS_IN_MS + retroLookback/60*SIXTY_MINS_IN_MS;
 
         if (brushExtent[1].getTime() - predict_hr * SIXTY_MINS_IN_MS < now && element != true) {
-=======
-        var lookback = 2;
-        if (brushExtent[1].getTime() - THIRTY_MINS_IN_MS < now && element != true) {
->>>>>>> 185fae71
             // filter data for -12 and +5 minutes from reference time for retrospective focus data prediction
             var plusFiveTime = (predict_hr * SIXTY_MINS_IN_MS) - 6*ONE_MIN_IN_MS;
             var lookbackTime = (lookback+2)*FIVE_MINS_IN_MS + 2*ONE_MIN_IN_MS;
@@ -462,16 +454,7 @@
                     $('.container .currentBG').text('HIGH');
                 else
                     $('.container .currentBG').text(scaleBg(latestSGV.y));
-<<<<<<< HEAD
-                    var bgDelta = scaleBg(latestSGV.y-sgvData[sgvData.length-2].y);
-                    if (bgDelta < 0) {
-                        var bgDeltaString = bgDelta;
-                    }
-                    else {
-                        var bgDeltaString = "+" + bgDelta;
-                    }
-                    $('.container .currentDelta').text(bgDeltaString);
-=======
+                    //var bgDelta = scaleBg(latestSGV.y-sgvData[sgvData.length-2].y);
 		            var bgDelta = scaleBg(latestSGV.y) - scaleBg(prevSGV.y);
                     if (browserSettings.units == "mmol") {
                         bgDelta = bgDelta.toFixed(1);
@@ -488,7 +471,7 @@
                     else {
                         var bgDeltaString = bgDeltaString + " mg/dL"
                     }
->>>>>>> 185fae71
+                    //$('.container .currentDelta').text(bgDeltaString);
 
                 $('.container .currentBG').css('text-decoration', '');
                 $('.container .currentDelta')
@@ -500,11 +483,6 @@
                 $('.container #noButton .currentBG').css({color: color});
                 $('.container #noButton .currentDirection').css({color: color});
 
-<<<<<<< HEAD
-                var deltaColor = deltaToColor(bgDelta);
-                $('.container #noButton .currentDelta').css({color: deltaColor});
-                //$('.container #noButton .currentDirection').css({color: color});
-=======
                 // bgDelta and retroDelta to follow sgv color
                 // instead of Scott Leibrand's wip/iob-cob settings below
 
@@ -512,7 +490,6 @@
                 // $('.container #noButton .currentDelta').css({color: deltaColor});
 
                 $('.container #noButton .currentDelta').css({color: color});
->>>>>>> 185fae71
             }
         }
 
@@ -1062,7 +1039,6 @@
         }
     });
 
-<<<<<<< HEAD
     function deltaToColor(delta) {
         var color = 'grey';
 
@@ -1079,37 +1055,6 @@
 
         return color;
     }
-=======
-    // bgDelta and retroDelta to follow sgv color
-    // instead of Scott Leibrand's wip/iob-cob settings below
-
-    // delta >= 10 = yellow
-    // delta <= -10 = red
-    // delta < 10 and > -10 = SGV color
-
-    // function deltaToColor(delta) {
-    //    var color = 'grey';
-
-    //    if (browserSettings.theme == "colors") {
-    //        //if (Math.abs(delta) > 10) {
-    //        //    color = 'red';
-    //        if (Math.abs(delta) > 10) {
-    //            color = 'yellow';
-    //        //} else if (Math.abs(delta) > 5) {
-    //        //    color = 'yellow';
-    //        } else if (Math.abs(delta) < -10) {
-    //            color = 'red';
-    //        } else {
-    //            //color = '#4cff00';
-    //            //color = 'grey';
-    //            color = sgvToColor(sgv);
-    //        }
-    //    }
-    //
-    //    return color;
-    // }
-
->>>>>>> 185fae71
     function sgvToColor(sgv) {
         var color = 'grey';
 
