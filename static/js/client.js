--- conflicted
+++ resolved
@@ -350,7 +350,7 @@
                 var insulinImpact = iTotal.activity;
                 var rawCarbImpact = cTotal.rawCarbImpact;
                 var cImpact = carbImpact(rawCarbImpact, insulinImpact);
-                var totalImpact = Math.round((cImpact.totalImpact*tick)*10)/10;
+                var totalImpact = roundByUnits((cImpact.totalImpact*tick)*10)/10;
                 if (totalImpact > 0) totalImpact = "+" + totalImpact;
 
                 $("h1.iobCob").text("IOB " + iob + "U,  COB " + cob + "g");
@@ -441,7 +441,7 @@
             var insulinImpact = iTotal.activity;
             var rawCarbImpact = cTotal.rawCarbImpact;
             var cImpact = carbImpact(rawCarbImpact, insulinImpact);
-            var totalImpact = Math.round((cImpact.totalImpact*tick)*10)/10;
+            var totalImpact = roundByUnits((cImpact.totalImpact*tick)*10)/10;
             if (totalImpact > 0) totalImpact = "+" + totalImpact;
 
             $("h1.iobCob").text("IOB " + iob + "U,  COB " + cob + "g");
@@ -1213,6 +1213,14 @@
     // functions to predict
     ////////////////////////////////////////////////////////////////////////////////////////////////////////////////////////
 
+    function roundByUnits(value) {
+        if (browserSettings.units == 'mmol') {
+            return value.toFixed(1);
+        } else {
+            return Math.round(value);
+        }
+    }
+
     function predictARDeltas(actual, lookback, tick) {
         var predict_hr = 4;
         var ONE_MINUTE = 60 * 1000;
@@ -1221,26 +1229,8 @@
         var BG_REF = scaleBg(140);
         var BG_MIN = scaleBg(36);
         var BG_MAX = scaleBg(400);
-<<<<<<< HEAD
         var ARpredict_hr = 0.5;
-        //var ARpredict_ms = ARpredict_hr*60*60*1000;
-=======
-
-        function roundByUnits(value) {
-            if (browserSettings.units == 'mmol') {
-                return value.toFixed(1);
-            } else {
-                return Math.round(value);
-            }
-        }
-
-        // these are the one sigma limits for the first 13 prediction interval uncertainties (65 minutes)
-        var CONE = [0.020, 0.041, 0.061, 0.081, 0.099, 0.116, 0.132, 0.146, 0.159, 0.171, 0.182, 0.192, 0.201];
-        // these are modified to make the cone much blunter
-        //var CONE = [0.030, 0.060, 0.090, 0.120, 0.140, 0.150, 0.160, 0.170, 0.180, 0.185, 0.190, 0.195, 0.200];
-        // for testing
-        //var CONE = [0, 0, 0, 0, 0, 0, 0, 0, 0, 0, 0, 0, 0];
->>>>>>> 165b1376
+
         if (actual.length < lookback+1) {
             for (var i = 0; i < predict_hr/(tick*ONE_MINUTE); i++) {
                 predictedDeltas[i] = 0;
@@ -1258,14 +1248,13 @@
                 if (i < ARpredict_hr*60/tick) {
                     y = [y[1], AR[0] * y[0] + AR[1] * y[1]];
                     dt = dt + tick*ONE_MINUTE;
-                    var sgv = Math.max(BG_MIN, Math.min(BG_MAX, Math.round(BG_REF * Math.exp((y[1])))));
+                    var sgv = Math.max(BG_MIN, Math.min(BG_MAX, roundByUnits(BG_REF * Math.exp((y[1])))));
                     var delta = sgv - initial;
                 }
                 predictedDeltas[i] = delta;
                 if (i > 0 && delta == predictedDeltas[i-1]) { return predictedDeltas; }
             }
         }
-<<<<<<< HEAD
         return predictedDeltas;
     }
 
@@ -1357,27 +1346,6 @@
                 // Add 2000 ms so not same point as SG
                 date: new Date(predBg.time.getTime() + 2000),
                 sgv: Math.max(BG_MIN, Math.min(BG_MAX,bgi)),
-=======
-        var AR = [-0.723, 1.716];
-        var dt = actual[lookback].date.getTime();
-        var predictedColor = 'blue';
-        if (browserSettings.theme == 'colors') {
-            predictedColor = 'cyan';
-        }
-        for (var i = 0; i < CONE.length; i++) {
-            y = [y[1], AR[0] * y[0] + AR[1] * y[1]];
-            dt = dt + FIVE_MINUTES;
-            // Add 2000 ms so not same point as SG
-            predicted[i * 2] = {
-                date: new Date(dt + 2000),
-                sgv: Math.max(BG_MIN, Math.min(BG_MAX, roundByUnits(BG_REF * Math.exp((y[1] - 2 * CONE[i]))))),
-                color: predictedColor
-            };
-            // Add 4000 ms so not same point as SG
-            predicted[i * 2 + 1] = {
-                date: new Date(dt + 4000),
-                sgv: Math.max(BG_MIN, Math.min(BG_MAX, roundByUnits(BG_REF * Math.exp((y[1] + 2 * CONE[i]))))),
->>>>>>> 165b1376
                 color: predictedColor
             };
             predicted.forEach(function (d) {
@@ -1546,8 +1514,8 @@
             predBgs.push(predBg);
         }
 
-        var max = Math.round(Math.max(predBgs));
-        var min = Math.round(Math.min(predBgs));
+        var max = roundByUnits(Math.max(predBgs));
+        var min = roundByUnits(Math.min(predBgs));
         return {
             predBgs: predBgs,
             max: max,
