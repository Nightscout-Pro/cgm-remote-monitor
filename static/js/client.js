(function () {
    "use strict";

    var latestSGV,
        errorCode,
        treatments,
        profile,
        padding = { top: 20, right: 10, bottom: 30, left: 10 },
        opacity = {current: 1, DAY: 1, NIGHT: 0.5},
        now = Date.now(),
        data = [],
        dateFn = function (d) { return new Date(d.date) },
        xScale, xScale2, yScale, yScale2,
        xAxis, yAxis, xAxis2, yAxis2,
        prevChartWidth = 0,
        prevChartHeight = 0,
        focusHeight,
        contextHeight,
        UPDATE_TRANS_MS = 750, // milliseconds
        brush,
        BRUSH_TIMEOUT = 300000,  // 5 minutes in ms
        brushTimer,
        brushInProgress = false,
        clip,
        ONE_MIN_IN_MS = 60000,
        FIVE_MINS_IN_MS = 300000,
        //TWENTY_FIVE_MINS_IN_MS = 1500000,
        //THIRTY_MINS_IN_MS = 1800000,
        //FORTY_MINS_IN_MS = 2400000,
        //FORTY_TWO_MINS_IN_MS = 2520000,
        SIXTY_MINS_IN_MS = 3600000,
        display_hr = 8,
        FOCUS_DATA_RANGE_MS = display_hr * SIXTY_MINS_IN_MS, // 6 hours of total historical + predicted data
<<<<<<< HEAD
        predict_hr = 3, // 3 hours of predictive data (should be smaller than predict_hr in predictDIYPS and websocket.js)
=======
      predict_hr = 3, // 3 hours of predictive data (should be smaller than predict_hr in predictDIYPS and websocket.js)
>>>>>>> e91e0bc6
        FORMAT_TIME_12 = '%I:%M',
        FORMAT_TIME_24 = '%H:%M%',
        FORMAT_TIME_SCALE = '%I %p',
        audio = document.getElementById('audio'),
        alarmInProgress = false,
        currentAlarmType = null,
        alarmSound = 'alarm.mp3',
        urgentAlarmSound = 'alarm2.mp3',
        WIDTH_TIME_HIDDEN = 600,
        MINUTES_SINCE_LAST_UPDATE_WARN = 10,
        MINUTES_SINCE_LAST_UPDATE_URGENT = 20;

    // Tick Values
    var tickValues = [40, 60, 80, 100, 125, 150, 200, 300, 400];
    if (browserSettings.units == "mmol") {
        tickValues = [2.0, 3.0, 4.0, 6.0, 10.0, 15.0, 22.0];
    }

    var div = d3.select("body").append("div")
      .attr("class", "tooltip")
      .style("opacity", 0);
    //TODO: get these from the config
    var targetTop = 150,
        targetBottom = 80;

    var futureOpacity = d3.scale.linear( )
        .domain([predict_hr * SIXTY_MINS_IN_MS, 2*predict_hr*SIXTY_MINS_IN_MS])
        .range([0.8, 0.1]);

    // create svg and g to contain the chart contents
    var charts = d3.select('#chartContainer').append('svg')
        .append('g')
        .attr('class', 'chartContainer')
        .attr('transform', 'translate(' + padding.left + ',' + padding.top + ')');

    var focus = charts.append('g');

    // create the x axis container
    focus.append('g')
        .attr('class', 'x axis');

    // create the y axis container
    focus.append('g')
        .attr('class', 'y axis');

    var context = charts.append('g');

    // create the x axis container
    context.append('g')
        .attr('class', 'x axis');

    // create the y axis container
    context.append('g')
        .attr('class', 'y axis');


    // Remove leading zeros from the time (eg. 08:40 = 8:40) & lowercase the am/pm
    function formatTime(time) {
        var timeFormat = getTimeFormat();
        time = d3.time.format(timeFormat)(time);
        if(timeFormat == FORMAT_TIME_12){
            time = time.replace(/^0/, '').toLowerCase();
        }
      return time;
    }

    function getTimeFormat(isForScale) {
        var timeFormat = FORMAT_TIME_12;
        if (browserSettings.timeFormat) {
            if (browserSettings.timeFormat == "24") {
                timeFormat = FORMAT_TIME_24;
            }
        }

        if (isForScale && (timeFormat == FORMAT_TIME_12)) {
            timeFormat = FORMAT_TIME_SCALE
        }

        return timeFormat;
    }

    var x2TickFormat = d3.time.format.multi([
        [".%L", function(d) { return d.getMilliseconds(); }],
        [":%S", function(d) { return d.getSeconds(); }],
        ["%I:%M", function(d) { return d.getMinutes(); }],
        [(getTimeFormat() == FORMAT_TIME_12) ? "%I %p": '%H:%M%', function(d) { return d.getHours(); }],
        ["%a %d", function(d) { return d.getDay() && d.getDate() != 1; }],
        ["%b %d", function(d) { return d.getDate() != 1; }],
        ["%B", function(d) { return d.getMonth(); }],
        ["%Y", function() { return true; }]
    ]);


<<<<<<< HEAD
  // lixgbg: Convert mg/dL BG value to metric mmol
=======
    // lixgbg: Convert mg/dL BG value to metric mmol
>>>>>>> e91e0bc6
    function scaleBg(bg) {
        if (browserSettings.units == "mmol") {
            return (Math.round((bg / 18) * 10) / 10).toFixed(1);
        } else {
            return bg;
        }
    }

    function rawIsigToRawBg(rawIsig, scale, intercept, slope, adjust) {
        if (slope == 0 || rawIsig == 0 || scale ==0  || slope == null || rawIsig == null || scale == null) return 0;
        else return scale*(rawIsig-intercept)/slope;
    }

    // initial setup of chart when data is first made available
    function initializeCharts() {

        // define the parts of the axis that aren't dependent on width or height
        xScale = d3.time.scale()
            .domain(d3.extent(data, function (d) { return d.date; }));

        yScale = d3.scale.log()
            .domain([scaleBg(30), scaleBg(510)]);

        xScale2 = d3.time.scale()
            .domain(d3.extent(data, function (d) { return d.date; }));

        yScale2 = d3.scale.log()
            .domain([scaleBg(36), scaleBg(420)]);

        xAxis = d3.svg.axis()
            .scale(xScale)
            .tickFormat(d3.time.format(getTimeFormat(true)))
            .ticks(display_hr)
            .orient('top');

        yAxis = d3.svg.axis()
            .scale(yScale)
            .tickFormat(d3.format('d'))
            .tickValues(tickValues)
            .orient('left');

      xAxis2 = d3.svg.axis()
          .scale(xScale2)
          .tickFormat(x2TickFormat)
          .ticks(4)
          .orient('bottom');

        yAxis2 = d3.svg.axis()
            .scale(yScale2)
            .tickFormat(d3.format('d'))
            .tickValues(tickValues)
            .orient('right');

        // setup a brush
        brush = d3.svg.brush()
            .x(xScale2)
            .on('brushstart', brushStarted)
            .on('brush', brushed)
            .on('brushend', brushEnded);

        updateChart(true);
    }

    // get the desired opacity for context chart based on the brush extent
    function highlightBrushPoints(data) {
        if (data.date.getTime() >= brush.extent()[0].getTime() && data.date.getTime() <= brush.extent()[1].getTime()) {
            return futureOpacity(data.date - latestSGV.x);
        } else {
            return 0.5;
        }
    }

    // clears the current user brush and resets to the current real time data
    function updateBrushToNow() {

        // get current time range
        var dataRange = d3.extent(data, dateFn);

        // update brush and focus chart with recent data
        d3.select('.brush')
            .transition()
            .duration(UPDATE_TRANS_MS)
            .call(brush.extent([new Date(dataRange[1].getTime() - FOCUS_DATA_RANGE_MS), dataRange[1]]));
        brushed(true);

        // clear user brush tracking
        brushInProgress = false;
    }

    function brushStarted() {
        // update the opacity of the context data points to brush extent
        context.selectAll('circle')
            .data(data)
            .style('opacity', function (d) { return 1; });
    }

    function brushEnded() {
        // update the opacity of the context data points to brush extent
        context.selectAll('circle')
            .data(data)
            .style('opacity', function (d) { return highlightBrushPoints(d) });
    }

    // function to call when context chart is brushed
    function brushed(skipTimer) {

        if (!skipTimer) {
            // set a timer to reset focus chart to real-time data
            clearTimeout(brushTimer);
            brushTimer = setTimeout(updateBrushToNow, BRUSH_TIMEOUT);
            brushInProgress = true;
        }

        var brushExtent = brush.extent();

        // ensure that brush extent is fixed at 3.5 hours
        if (brushExtent[1].getTime() - brushExtent[0].getTime() != FOCUS_DATA_RANGE_MS) {

            // ensure that brush updating is with the time range
            if (brushExtent[0].getTime() + FOCUS_DATA_RANGE_MS > d3.extent(data, dateFn)[1].getTime()) {
                brushExtent[0] = new Date(brushExtent[1].getTime() - FOCUS_DATA_RANGE_MS);
                d3.select('.brush')
                    .call(brush.extent([brushExtent[0], brushExtent[1]]));
            } else {
                brushExtent[1] = new Date(brushExtent[0].getTime() + FOCUS_DATA_RANGE_MS);
                d3.select('.brush')
                    .call(brush.extent([brushExtent[0], brushExtent[1]]));
            }
        }

        // get slice of data so that concatenation of predictions do not interfere with subsequent updates
        var focusData = data.slice();

        if (alarmInProgress) {
            if ($(window).width() > WIDTH_TIME_HIDDEN) {
                $(".time").show();
            } else {
                $(".time").hide();
            }
        }

        var element = document.getElementById('bgButton').hidden == '';
        var nowDate = new Date(brushExtent[1] - predict_hr * SIXTY_MINS_IN_MS);

        // predict for retrospective data
        var lookback=2;
        var retroLookback = browserSettings.retroLookback;
        var retroStart = FOCUS_DATA_RANGE_MS+(retroLookback/60)*SIXTY_MINS_IN_MS;
        //var retroEnd = predict_hr*SIXTY_MINS_IN_MS + retroLookback/60*SIXTY_MINS_IN_MS;

        if (brushExtent[1].getTime() - predict_hr * SIXTY_MINS_IN_MS < now && element != true) {
            // filter data for -12 and +5 minutes from reference time for retrospective focus data prediction
            var plusFiveTime = (predict_hr * SIXTY_MINS_IN_MS) - 6*ONE_MIN_IN_MS;
            var lookbackTime = (lookback+2)*FIVE_MINS_IN_MS + 2*ONE_MIN_IN_MS;
            var sgvData = data.filter(function(d) {
                return d.date.getTime() >= brushExtent[1].getTime() - retroStart &&
                    //d.date.getTime() <= brushExtent[1].getTime() - retroEnd &&
                    d.type == 'sgv';
            });
            var nowDataRaw = data.filter(function(d) {
                return d.date.getTime() >= brushExtent[1].getTime() - plusFiveTime - lookbackTime &&
                    d.date.getTime() <= brushExtent[1].getTime() - plusFiveTime &&
                    d.type == 'sgv';
            });
            // sometimes nowDataRaw contains duplicates.  uniq it.
            var lastDate = new Date("1/1/1970");
            var nowData = nowDataRaw.filter(function(n) {
                if ( (lastDate.getTime() + ONE_MIN_IN_MS) < n.date.getTime()) {
                    lastDate = n.date;
                    return n;
                }
            });
            if (nowData.length > lookback) {
                var time = new Date(brushExtent[1] - predict_hr * SIXTY_MINS_IN_MS);
                if (retroLookback > 0) {
                    var retroPrediction = retroPredictBgs(sgvData, treatments.slice(treatments.length-200, treatments.length), profile, retroLookback, lookback);
                    focusData = focusData.concat(retroPrediction);
                }
                var prediction = predictDIYPS(nowData, treatments.slice(treatments.length-200, treatments.length), profile, time, lookback);
                focusData = focusData.concat(prediction);
                var focusPoint = nowData[nowData.length - 1];

                var iTotal = iobTotal(treatments.slice(treatments.length-200, treatments.length), time);
                var iob = Math.round(iTotal.iob*10)/10;
                var cTotal = cobTotal(treatments.slice(treatments.length-200, treatments.length), time);
                var cob = Math.round(cTotal.cob);

                var tick = 5;
                var insulinImpact = iTotal.activity;
                var rawCarbImpact = cTotal.rawCarbImpact;
                var cImpact = carbImpact(rawCarbImpact, insulinImpact);
                var totalImpact = Math.round((cImpact.totalImpact*tick)*10)/10;
                $("h1.iobCob").text("IOB: " + iob + "U,  COB: " + cob + "g, BG Impact: " + totalImpact +"mg/dL/5m");

                //in this case the SGV is scaled
                if (focusPoint.y < 40)
                    $('.container .currentBG').text('LOW');
                else if (focusPoint.y > 400)
                    $('.container .currentBG').text('HIGH');
                else
                    $('.container .currentBG').text(focusPoint.sgv);

                $('.container .currentBG').css('text-decoration','line-through');
                $('.container .currentDirection')
                    .html(focusPoint.direction)
            } else {
                $('.container .currentBG')
                    .text("---")
                    .css('text-decoration','');
            }
            $('#currentTime')
                .text(formatTime(new Date(brushExtent[1] - predict_hr * SIXTY_MINS_IN_MS)))
                .css('text-decoration','line-through');

            $('#lastEntry').text("RETRO").removeClass('current');

            $('.container #noButton .currentBG').css({color: 'grey'});
            $('.container #noButton .currentDirection').css({color: 'grey'});

        } else {
            // if the brush comes back into the current time range then it should reset to the current time and sg
            var sgvData = data.filter(function(d) {
                return d.date.getTime() >= brushExtent[1].getTime() - retroStart &&
                    d.color != 'transparent' &&
                    d.type == 'sgv';
            });
            var x=lookback+1;
            nowData = sgvData.slice(sgvData.length-x, sgvData.length);
            var dateTime = new Date(now);
            nowDate = dateTime;
            if (retroLookback > 0) {
                var retroPrediction = retroPredictBgs(sgvData, treatments.slice(treatments.length-200, treatments.length), profile, retroLookback, lookback);
                focusData = focusData.concat(retroPrediction);
            }
            var prediction = predictDIYPS(nowData, treatments, profile, nowDate, lookback);
            focusData = focusData.concat(prediction);

            var iTotal = iobTotal(treatments.slice(treatments.length-200, treatments.length), time);
            var iob = Math.round(iTotal.iob*10)/10;
            var cTotal = cobTotal(treatments.slice(treatments.length-200, treatments.length), time);
            var cob = Math.round(cTotal.cob);
            var tick = 5;
            var insulinImpact = iTotal.activity;
            var rawCarbImpact = cTotal.rawCarbImpact;
            var cImpact = carbImpact(rawCarbImpact, insulinImpact);
            var totalImpact = Math.round((cImpact.totalImpact*tick)*10)/10;
            $("h1.iobCob").text("IOB: " + iob + "U,  COB: " + cob + "g, BG Impact: " + totalImpact +"mg/dL/5m");

            $('#currentTime')
                .text(formatTime(dateTime))
                .css('text-decoration', '');

            if (errorCode) {
                var errorDisplay;

                switch (parseInt(errorCode)) {
                    case 0:  errorDisplay = '??0'; break; //None
                    case 1:  errorDisplay = '?SN'; break; //SENSOR_NOT_ACTIVE
                    case 2:  errorDisplay = '??2'; break; //MINIMAL_DEVIATION
                    case 3:  errorDisplay = '?NA'; break; //NO_ANTENNA
                    case 5:  errorDisplay = '?NC'; break; //SENSOR_NOT_CALIBRATED
                    case 6:  errorDisplay = '?CD'; break; //COUNTS_DEVIATION
                    case 7:  errorDisplay = '??7'; break; //?
                    case 8:  errorDisplay = '??8'; break; //?
                    case 9:  errorDisplay = '&#8987;'; break; //ABSOLUTE_DEVIATION
                    case 10: errorDisplay = '???'; break; //POWER_DEVIATION
                    case 12: errorDisplay = '?RF'; break; //BAD_RF
                    default: errorDisplay = '?' + parseInt(errorCode) + '?'; break;
                }

                $('#lastEntry').text("CGM ERROR").removeClass('current').addClass("urgent");

                $('.container .currentBG').html(errorDisplay)
                    .css('text-decoration', '');
                $('.container .currentDirection').html('✖');

                var color = sgvToColor(errorCode);
                $('.container #noButton .currentBG').css({color: color});
                $('.container #noButton .currentDirection').css({color: color});

            } else {

                var secsSinceLast = (Date.now() - new Date(latestSGV.x).getTime()) / 1000;
                $('#lastEntry').text(timeAgo(secsSinceLast)).toggleClass('current', secsSinceLast < 10 * 60);

                //in this case the SGV is unscaled
                if (latestSGV.y < 40)
                    $('.container .currentBG').text('LOW');
                else if (latestSGV.y > 400)
                    $('.container .currentBG').text('HIGH');
                else
                    $('.container .currentBG').text(scaleBg(latestSGV.y));

                $('.container .currentBG').css('text-decoration', '');
                $('.container .currentDirection')
                    .html(latestSGV.direction);

                var color = sgvToColor(latestSGV.y);
                $('.container #noButton .currentBG').css({color: color});
                $('.container #noButton .currentDirection').css({color: color});
            }
        }

        xScale.domain(brush.extent());

        // bind up the focus chart data to an array of circles
        // selects all our data into data and uses date function to get current max date
        var focusCircles = focus.selectAll('circle').data(focusData, dateFn);

        // if already existing then transition each circle to its new position
        focusCircles
            .transition()
            .duration(UPDATE_TRANS_MS)
            .attr('cx', function (d) { return xScale(d.date); })
            .attr('cy', function (d) { return yScale(d.sgv); })
            .attr('fill', function (d) { return d.color; });

        // if new circle then just display
        focusCircles.enter().append('circle')
            .attr('cx', function (d) { return xScale(d.date); })
            .attr('cy', function (d) { return yScale(d.sgv); })
            .attr('fill', function (d) { return d.color; })
            .attr('opacity', function (d) { return futureOpacity(d.date - latestSGV.x); })
            .attr('stroke-width', function (d) {if (d.type == 'mbg') return 2; else return 0; })
            .attr('stroke', function (d) { return "white"; })
            .attr('r', function(d) {
                if (d.type == 'mbg') return 6;
                else if (d.type == 'rawbg') return 2;
                else if (d.type == 'retro-forecast') return 2;
                else return 3;
            });

        focusCircles.exit()
            .remove();

        // remove all insulin/carb treatment bubbles so that they can be redrawn to correct location
        d3.selectAll('.path').remove();

        // add treatment bubbles
        //
        //var bubbleSize = prevChartWidth < 400 ? 4 : (prevChartWidth < 600 ? 3 : 2);
        //focus.selectAll('circle')
        //    .data(treatments)
        //    .each(function (d) { drawTreatment(d, bubbleSize, true) });

        // transition open-top line to correct location
        focus.select('.open-top')
            .attr('x1', xScale2(brush.extent()[0]))
            .attr('y1', yScale(scaleBg(30)))
            .attr('x2', xScale2(brush.extent()[1]))
            .attr('y2', yScale(scaleBg(30)));

        // transition open-left line to correct location
        focus.select('.open-left')
            .attr('x1', xScale2(brush.extent()[0]))
            .attr('y1', focusHeight)
            .attr('x2', xScale2(brush.extent()[0]))
            .attr('y2', prevChartHeight);

        // transition open-right line to correct location
        focus.select('.open-right')
            .attr('x1', xScale2(brush.extent()[1]))
            .attr('y1', focusHeight)
            .attr('x2', xScale2(brush.extent()[1]))
            .attr('y2', prevChartHeight);

        focus.select('.now-line')
            .transition()
            .duration(UPDATE_TRANS_MS)
            .attr('x1', xScale(nowDate))
            .attr('y1', yScale(scaleBg(36)))
            .attr('x2', xScale(nowDate))
            .attr('y2', yScale(scaleBg(420)));

        // update x axis
        focus.select('.x.axis')
            .call(xAxis);

        // add clipping path so that data stays within axis
        focusCircles.attr('clip-path', 'url(#clip)');

        try {
            // bind up the focus chart data to an array of circles
            var treatCircles = focus.selectAll('rect').data(treatments);

            // if already existing then transition each circle to its new position
            treatCircles.transition()
                  .duration(UPDATE_TRANS_MS)
                  .attr('x', function (d) { return xScale(new Date(d.created_at)); })
                  .attr('y', function (d) { return yScale(scaleBg(500)); })
                  .attr("width", 15)
                  .attr("height", 15)
                  .attr("rx", 6)
                  .attr("ry", 6)
                  .attr('stroke-width', 2)
                  .attr('stroke', function (d) { return "white"; })
                  .attr('fill', function (d) { return "grey"; });


            // if new circle then just display
            treatCircles.enter().append('rect')
                  .attr('x', function (d) { return xScale(d.created_at); })
                  .attr('y', function (d) { return yScale(scaleBg(500)); })
                  .attr("width", 15)
                  .attr("height", 15)
                  .attr("rx", 6)
                  .attr("ry", 6)
                  .attr('stroke-width', 2)
                  .attr('stroke', function (d) { return "white"; })
                  .attr('fill', function (d) { return "grey"; })
                  .on("mouseover", function (d) {
                      div.transition().duration(200).style("opacity", .9);
                      div.html("<strong>Time:</strong> " + formatTime(d.created_at) + "<br/>" + "<strong>Treatment type:</strong> " + d.eventType + "<br/>" +
                          (d.carbs ? "<strong>Carbs:</strong> " + d.carbs + "<br/>" : '') +
                          (d.insulin ? "<strong>Insulin:</strong> " + d.insulin + "<br/>" : '') +
                          (d.glucose ? "<strong>BG:</strong> " + d.glucose + (d.glucoseType ? ' (' + d.glucoseType + ')': '') + "<br/>" : '') +
                          (d.enteredBy ? "<strong>Entered by:</strong> " + d.enteredBy + "<br/>" : '') +
                          (d.notes ? "<strong>Notes:</strong> " + d.notes : '')
                      )
                      .style("left", (d3.event.pageX) + "px")
                      .style("top", (d3.event.pageY - 28) + "px");
                  })
          .on("mouseout", function (d) {
              div.transition()
                  .duration(500)
                  .style("opacity", 0);
          });
            
            treatCircles.attr('clip-path', 'url(#clip)');
        } catch (err) {
            console.error(err);
        }
    }

    // called for initial update and updates for resize
    function updateChart(init) {

        // get current data range
        var dataRange = d3.extent(data, dateFn);

        // get the entire container height and width subtracting the padding
        var chartWidth = (document.getElementById('chartContainer')
            .getBoundingClientRect().width) - padding.left - padding.right;

        var chartHeight = (document.getElementById('chartContainer')
            .getBoundingClientRect().height) - padding.top - padding.bottom;

        // get the height of each chart based on its container size ratio
        focusHeight = chartHeight * .7;
        contextHeight = chartHeight * .2;

        // get current brush extent
        var currentBrushExtent = brush.extent();

        // only redraw chart if chart size has changed
        if ((prevChartWidth != chartWidth) || (prevChartHeight != chartHeight)) {

            prevChartWidth = chartWidth;
            prevChartHeight = chartHeight;

            //set the width and height of the SVG element
            charts.attr('width', chartWidth + padding.left + padding.right)
                .attr('height', chartHeight + padding.top + padding.bottom);

            // ranges are based on the width and height available so reset
            xScale.range([0, chartWidth]);
            xScale2.range([0, chartWidth]);
            yScale.range([focusHeight, 0]);
            yScale2.range([chartHeight, chartHeight - contextHeight]);

            if (init) {

                // if first run then just display axis with no transition
                focus.select('.x')
                    .attr('transform', 'translate(0,' + focusHeight + ')')
                    .call(xAxis);

                focus.select('.y')
                    .attr('transform', 'translate(' + chartWidth + ',0)')
                    .call(yAxis);

                // if first run then just display axis with no transition
                context.select('.x')
                    .attr('transform', 'translate(0,' + chartHeight + ')')
                    .call(xAxis2);

                context.append('g')
                    .attr('class', 'x brush')
                    .call(d3.svg.brush().x(xScale2).on('brush', brushed))
                    .selectAll('rect')
                    .attr('y', focusHeight)
                    .attr('height', chartHeight - focusHeight);

                // disable resizing of brush
                d3.select('.x.brush').select('.background').style('cursor', 'move');
                d3.select('.x.brush').select('.resize.e').style('cursor', 'move');
                d3.select('.x.brush').select('.resize.w').style('cursor', 'move');

                // create a clipPath for when brushing
                clip = charts.append('defs')
                    .append('clipPath')
                    .attr('id', 'clip')
                    .append('rect')
                    .attr('height', chartHeight)
                    .attr('width', chartWidth);

                // add a line that marks the current time
                focus.append('line')
                    .attr('class', 'now-line')
                    .attr('x1', xScale(new Date(now)))
                    .attr('y1', yScale(scaleBg(36)))
                    .attr('x2', xScale(new Date(now)))
                    .attr('y2', yScale(scaleBg(420)))
                    .style('stroke-dasharray', ('3, 3'))
                    .attr('stroke', 'grey');

                // add a y-axis line that shows the high bg threshold
                focus.append('line')
                    .attr('class', 'high-line')
                    .attr('x1', xScale(dataRange[0]))
                    .attr('y1', yScale(scaleBg(150)))
                    .attr('x2', xScale(dataRange[1]))
                    .attr('y2', yScale(scaleBg(150)))
                    .style('stroke-dasharray', ('3, 3'))
                    .attr('stroke', 'grey');

                // add a y-axis line that shows the low bg threshold
                focus.append('line')
                    .attr('class', 'low-line')
                    .attr('x1', xScale(dataRange[0]))
                    .attr('y1', yScale(scaleBg(80)))
                    .attr('x2', xScale(dataRange[1]))
                    .attr('y2', yScale(scaleBg(80)))
                    .style('stroke-dasharray', ('3, 3'))
                    .attr('stroke', 'grey');

                // add a y-axis line that opens up the brush extent from the context to the focus
                focus.append('line')
                    .attr('class', 'open-top')
                    .attr('stroke', 'black')
                    .attr('stroke-width', 2);

                // add a x-axis line that closes the the brush container on left side
                focus.append('line')
                    .attr('class', 'open-left')
                    .attr('stroke', 'white');

                // add a x-axis line that closes the the brush container on right side
                focus.append('line')
                    .attr('class', 'open-right')
                    .attr('stroke', 'white');

                // add a line that marks the current time
                context.append('line')
                    .attr('class', 'now-line')
                    .attr('x1', xScale(new Date(now)))
                    .attr('y1', yScale2(scaleBg(36)))
                    .attr('x2', xScale(new Date(now)))
                    .attr('y2', yScale2(scaleBg(420)))
                    .style('stroke-dasharray', ('3, 3'))
                    .attr('stroke', 'grey');

                // add a y-axis line that shows the high bg threshold
                context.append('line')
                    .attr('class', 'high-line')
                    .attr('x1', xScale(dataRange[0]))
                    .attr('y1', yScale2(scaleBg(150)))
                    .attr('x2', xScale(dataRange[1]))
                    .attr('y2', yScale2(scaleBg(150)))
                    .style('stroke-dasharray', ('3, 3'))
                    .attr('stroke', 'grey');

                // add a y-axis line that shows the low bg threshold
                context.append('line')
                    .attr('class', 'low-line')
                    .attr('x1', xScale(dataRange[0]))
                    .attr('y1', yScale2(scaleBg(80)))
                    .attr('x2', xScale(dataRange[1]))
                    .attr('y2', yScale2(scaleBg(80)))
                    .style('stroke-dasharray', ('3, 3'))
                    .attr('stroke', 'grey');

            } else {

                // for subsequent updates use a transition to animate the axis to the new position
                var focusTransition = focus.transition().duration(UPDATE_TRANS_MS);

                focusTransition.select('.x')
                    .attr('transform', 'translate(0,' + focusHeight + ')')
                    .call(xAxis);

                focusTransition.select('.y')
                    .attr('transform', 'translate(' + chartWidth + ', 0)')
                    .call(yAxis);

                var contextTransition = context.transition().duration(UPDATE_TRANS_MS);

                contextTransition.select('.x')
                    .attr('transform', 'translate(0,' + chartHeight + ')')
                    .call(xAxis2);

                // reset clip to new dimensions
                clip.transition()
                    .attr('width', chartWidth)
                    .attr('height', chartHeight);

                // reset brush location
                context.select('.x.brush')
                    .selectAll('rect')
                    .attr('y', focusHeight)
                    .attr('height', chartHeight - focusHeight);

                // clear current brush
                d3.select('.brush').call(brush.clear());

                // redraw old brush with new dimensions
                d3.select('.brush').transition().duration(UPDATE_TRANS_MS).call(brush.extent(currentBrushExtent));

                // transition high line to correct location
                focus.select('.high-line')
                    .transition()
                    .duration(UPDATE_TRANS_MS)
                    .attr('x1', xScale(currentBrushExtent[0]))
                    .attr('y1', yScale(scaleBg(150)))
                    .attr('x2', xScale(currentBrushExtent[1]))
                    .attr('y2', yScale(scaleBg(150)));

                // transition low line to correct location
                focus.select('.low-line')
                    .transition()
                    .duration(UPDATE_TRANS_MS)
                    .attr('x1', xScale(currentBrushExtent[0]))
                    .attr('y1', yScale(scaleBg(80)))
                    .attr('x2', xScale(currentBrushExtent[1]))
                    .attr('y2', yScale(scaleBg(80)));

                // transition open-top line to correct location
                focus.select('.open-top')
                    .transition()
                    .duration(UPDATE_TRANS_MS)
                    .attr('x1', xScale2(currentBrushExtent[0]))
                    .attr('y1', yScale(scaleBg(30)))
                    .attr('x2', xScale2(currentBrushExtent[1]))
                    .attr('y2', yScale(scaleBg(30)));

                // transition open-left line to correct location
                focus.select('.open-left')
                    .transition()
                    .duration(UPDATE_TRANS_MS)
                    .attr('x1', xScale2(currentBrushExtent[0]))
                    .attr('y1', focusHeight)
                    .attr('x2', xScale2(currentBrushExtent[0]))
                    .attr('y2', chartHeight);

                // transition open-right line to correct location
                focus.select('.open-right')
                    .transition()
                    .duration(UPDATE_TRANS_MS)
                    .attr('x1', xScale2(currentBrushExtent[1]))
                    .attr('y1', focusHeight)
                    .attr('x2', xScale2(currentBrushExtent[1]))
                    .attr('y2', chartHeight);

                // transition high line to correct location
                context.select('.high-line')
                    .transition()
                    .duration(UPDATE_TRANS_MS)
                    .attr('x1', xScale2(dataRange[0]))
                    .attr('y1', yScale2(scaleBg(targetTop)))
                    .attr('x2', xScale2(dataRange[1]))
                    .attr('y2', yScale2(scaleBg(targetTop)));

                // transition low line to correct location
                context.select('.low-line')
                    .transition()
                    .duration(UPDATE_TRANS_MS)
                    .attr('x1', xScale2(dataRange[0]))
                    .attr('y1', yScale2(scaleBg(targetBottom)))
                    .attr('x2', xScale2(dataRange[1]))
                    .attr('y2', yScale2(scaleBg(targetBottom)));
            }
        }

        // update domain
        xScale2.domain(dataRange);

        context.select('.now-line')
            .transition()
            .duration(UPDATE_TRANS_MS)
            .attr('x1', xScale2(new Date(now)))
            .attr('y1', yScale2(scaleBg(36)))
            .attr('x2', xScale2(new Date(now)))
            .attr('y2', yScale2(scaleBg(420)));

        // only if a user brush is not active, update brush and focus chart with recent data
        // else, just transition brush
        var updateBrush = d3.select('.brush').transition().duration(UPDATE_TRANS_MS);
        if (!brushInProgress) {
            updateBrush
                .call(brush.extent([new Date(dataRange[1].getTime() - FOCUS_DATA_RANGE_MS), dataRange[1]]));
            brushed(true);
        } else {
            updateBrush
                .call(brush.extent([currentBrushExtent[0], currentBrushExtent[1]]));
            brushed(true);
        }

        // bind up the context chart data to an array of circles
        var contextCircles = context.selectAll('circle')
            .data(data);

        // if already existing then transition each circle to its new position
        contextCircles.transition()
            .duration(UPDATE_TRANS_MS)
            .attr('cx', function (d) { return xScale2(d.date); })
            .attr('cy', function (d) { return yScale2(d.sgv); })
            .attr('fill', function (d) { return d.color; })
            .style('opacity', function (d) { return highlightBrushPoints(d) });

        // if new circle then just display
        contextCircles.enter().append('circle')
            .attr('cx', function (d) { return xScale2(d.date); })
            .attr('cy', function (d) { return yScale2(d.sgv); })
            .attr('fill', function (d) { return d.color; })
            .style('opacity', function (d) { return highlightBrushPoints(d) })
            .attr('stroke-width', function (d) {if (d.type == 'mbg') return 2; else return 0; })
            .attr('stroke', function (d) { return "white"; })
            .attr('r', function(d) { if (d.type == 'mbg') return 4; else return 2;});

        contextCircles.exit()
            .remove();

        // update x axis domain
        context.select('.x')
            .call(xAxis2);
    }

    // look for resize but use timer to only call the update script when a resize stops
    var resizeTimer;
    window.onresize = function () {
        clearTimeout(resizeTimer);
        resizeTimer = setTimeout(function () {
            updateChart(false);
        }, 100);
    };

    var silenceDropdown = new Dropdown(".dropdown-menu");

    $('#bgButton').click(function (e) {
        silenceDropdown.open(e);
    });

    $("#silenceBtn").find("a").click(function () {
        stopAlarm(true, $(this).data("snooze-time"));
    });

    ////////////////////////////////////////////////////////////////////////////////////////////////////////////////////////

    ////////////////////////////////////////////////////////////////////////////////////////////////////////////////////////
    // Client-side code to connect to server and handle incoming data
    ////////////////////////////////////////////////////////////////////////////////////////////////////////////////////////
    var isInitialData = false;
    var socket = io.connect();

    socket.on('now', function (d) {
        now = d;
        var dateTime = new Date(now);
        $('#currentTime').text(formatTime(dateTime));

        // Dim the screen by reducing the opacity when at nighttime
        if (browserSettings.nightMode) {
            if (opacity.current != opacity.NIGHT && (dateTime.getHours() > 21 || dateTime.getHours() < 7)) {
                $('body').css({ 'opacity': opacity.NIGHT });
            } else {
                $('body').css({ 'opacity': opacity.DAY });
            }
        }
    });

    socket.on('sgv', function (d) {
        if (d.length > 1) {
            errorCode = d.length >= 5 ? d[4] : undefined;

            // change the next line so that it uses the prediction if the signal gets lost (max 1/2 hr)
            if (d[0].length) {
                latestSGV = d[0][d[0].length - 1];

                //TODO: alarmHigh/alarmLow probably shouldn't be here
                if (browserSettings.alarmHigh) {
                    $('.container .current').toggleClass('high', latestSGV.y > 180);
                }
                if (browserSettings.alarmLow) {
                    $('.container .current').toggleClass('low', latestSGV.y < 70);
                }
            }

            treatments = d[3];
            treatments.forEach(function (d) {
                d.created_at = new Date(d.created_at);
            });

            profile = d[5][0];

            var temp1 = d[0].map(function (obj) {
                var rawBg = rawIsigToRawBg(obj.rawIsig, obj.scale, obj.intercept, obj.slope);
                return { date: new Date(obj.x-2*1000), y: rawBg, sgv: scaleBg(rawBg), color: 'white', type: 'rawbg'}
                //return { date: new Date(obj.x-2*1000), y: rawBg, sgv: scaleBg(rawBg), color: 'none', type: 'rawbg'}
            });
            var temp2 = d[0].map(function (obj) {
                return { date: new Date(obj.x), y: obj.y, sgv: scaleBg(obj.y), direction: obj.direction, color: sgvToColor(obj.y), type: 'sgv'}
            });
            data = [];
            data = data.concat(temp1, temp2)

            // TODO: This is a kludge to advance the time as data becomes stale by making old predictor clear (using color = 'none')
            // This shouldn't have to be sent and can be fixed by using xScale.domain([x0,x1]) function with
            // 2 days before now as x0 and 30 minutes from now for x1 for context plot, but this will be
            // required to happen when "now" event is sent from websocket.js every minute.  When fixed,
            // remove all "color != 'none'" code
            data = data.concat(d[1].map(function (obj) { return { date: new Date(obj.x), y: obj.y, sgv: scaleBg(obj.y), color: 'none', type: 'server-forecast'} }));

            //Add MBG's also, pretend they are SGV's
            data = data.concat(d[2].map(function (obj) { return { date: new Date(obj.x), y: obj.y, sgv: scaleBg(obj.y), color: 'red', type: 'mbg'} }));
            
            data.forEach(function (d) {
                if (d.y < 39)
                    d.color = "transparent";
            });

            if (!isInitialData) {
                isInitialData = true;
                initializeCharts();
            }
            else {
                updateChart(false);
            }
        }
    });

    function sgvToColor(sgv) {
        var color = 'grey';

        if (browserSettings.theme == "colors") {
            if (sgv > targetTop) {
                color = 'yellow';
            } else if (sgv >= targetBottom && sgv <= targetTop) {
                color = '#4cff00';
            } else if (sgv < targetBottom) {
                color = 'red';
            }
        }

        return color;
    }
    ////////////////////////////////////////////////////////////////////////////////////////////////////////////////////////

    ////////////////////////////////////////////////////////////////////////////////////////////////////////////////////////
    // Alarms and Text handling
    ////////////////////////////////////////////////////////////////////////////////////////////////////////////////////////
    socket.on('connect', function () {
        console.log('Client connected to server.')
    });
    socket.on('alarm', function () {
        if (browserSettings.alarmHigh) {
            console.log("Alarm raised!");
            currentAlarmType = 'alarm';
            generateAlarm(alarmSound);
        }
        brushInProgress = false;
        updateChart(false);
    });
    socket.on('urgent_alarm', function () {
        if (browserSettings.alarmLow) {
            console.log("Urgent alarm raised!");
            currentAlarmType = 'urgent_alarm';
            generateAlarm(urgentAlarmSound);
        }
        brushInProgress = false;
        updateChart(false);
    });
    socket.on('clear_alarm', function () {
        if (alarmInProgress) {
            console.log('clearing alarm');
            stopAlarm();
        }
    });


    $('#testAlarms').click(function(event) {
        d3.select('.audio.alarms audio').each(function (data, i) {
            var audio = this;
            playAlarm(audio);
            setTimeout(function() {
                audio.pause();
            }, 4000);
        });
        event.preventDefault();
    });

    function generateAlarm(file) {
        alarmInProgress = true;
        var selector = '.audio.alarms audio.' + file;
        d3.select(selector).each(function (d, i) {
            var audio = this;
            playAlarm(audio);
            $(this).addClass('playing');
        });
        var element = document.getElementById('bgButton');
        element.hidden = '';
        var element1 = document.getElementById('noButton');
        element1.hidden = 'true';
        $('.container .currentBG').text();

        if ($(window).width() <= WIDTH_TIME_HIDDEN) {
            $(".time").hide();
        }
    }

    function playAlarm(audio) {
        // ?mute=true disables alarms to testers.
        if (querystring.mute != "true") {
            audio.play();
        } else {
            showNotification("Alarm is muted per your request. (?mute=true)");
        }
    }

    function stopAlarm(isClient, silenceTime) {
        alarmInProgress = false;
        var element = document.getElementById('bgButton');
        element.hidden = 'true';
        element = document.getElementById('noButton');
        element.hidden = '';
        d3.select('audio.playing').each(function (d, i) {
            var audio = this;
            audio.pause();
            $(this).removeClass('playing');
        });

        $(".time").show();

        // only emit ack if client invoke by button press
        if (isClient) {
            socket.emit('ack', currentAlarmType || 'alarm', silenceTime);
            brushed(false);
        }
    }

    function timeAgo(offset) {
        var parts = {},
            MINUTE = 60,
            HOUR = 3600,
            DAY = 86400,
            WEEK = 604800;

        //offset = (MINUTE * MINUTES_SINCE_LAST_UPDATE_WARN) + 60
        //offset = (MINUTE * MINUTES_SINCE_LAST_UPDATE_URGENT) + 60

        if (offset <= MINUTE)              parts = { label: 'now' };
        if (offset <= MINUTE * 2)          parts = { label: '1 min ago' };
        else if (offset < (MINUTE * 60))   parts = { value: Math.round(Math.abs(offset / MINUTE)), label: 'mins' };
        else if (offset < (HOUR * 2))      parts = { label: '1 hr ago' };
        else if (offset < (HOUR * 24))     parts = { value: Math.round(Math.abs(offset / HOUR)), label: 'hrs' };
        else if (offset < DAY)             parts = { label: '1 day ago' };
        else if (offset < (DAY * 7))       parts = { value: Math.round(Math.abs(offset / DAY)), label: 'day' };
        else if (offset < (WEEK * 52))     parts = { value: Math.round(Math.abs(offset / WEEK)), label: 'week' };
        else                               parts = { label: 'a long time ago' };

        if (offset > (MINUTE * MINUTES_SINCE_LAST_UPDATE_URGENT)) {
            var lastEntry = $("#lastEntry");
            lastEntry.removeClass("warn");
            lastEntry.addClass("urgent");

            $(".bgStatus").removeClass("current");
        } else if (offset > (MINUTE * MINUTES_SINCE_LAST_UPDATE_WARN)) {
            var lastEntry = $("#lastEntry");
            lastEntry.removeClass("urgent");
            lastEntry.addClass("warn");
        } else {
            $(".bgStatus").addClass("current");
            $("#lastEntry").removeClass("warn urgent");
        }

        if (parts.value)
            return parts.value + ' ' + parts.label + ' ago';
        else
            return parts.label;

    }

    ////////////////////////////////////////////////////////////////////////////////////////////////////////////////////////

    ////////////////////////////////////////////////////////////////////////////////////////////////////////////////////////
    //draw a compact visualization of a treatment (carbs, insulin)
    ////////////////////////////////////////////////////////////////////////////////////////////////////////////////////////
    function drawTreatment(treatment, scale, showValues) {
        var carbs = treatment.carbs;
        var insulin = treatment.insulin;
        var CR = treatment.CR;

        var R1 = Math.sqrt(Math.min(carbs, insulin * CR)) / scale,
            R2 = Math.sqrt(Math.max(carbs, insulin * CR)) / scale,
            R3 = R2 + 8 / scale;

        var arc_data = [
            { 'element': '', 'color': '#9c4333', 'start': -1.5708, 'end': 1.5708, 'inner': 0, 'outer': R1 },
            { 'element': '', 'color': '#d4897b', 'start': -1.5708, 'end': 1.5708, 'inner': R1, 'outer': R2 },
            { 'element': '', 'color': 'transparent', 'start': -1.5708, 'end': 1.5708, 'inner': R2, 'outer': R3 },
            { 'element': '', 'color': '#3d53b7', 'start': 1.5708, 'end': 4.7124, 'inner': 0, 'outer': R1 },
            { 'element': '', 'color': '#5d72c9', 'start': 1.5708, 'end': 4.7124, 'inner': R1, 'outer': R2 },
            { 'element': '', 'color': 'transparent', 'start': 1.5708, 'end': 4.7124, 'inner': R2, 'outer': R3 }
        ];

        if (carbs < insulin * CR) arc_data[1].color = 'transparent';
        if (carbs > insulin * CR) arc_data[4].color = 'transparent';
        if (carbs > 0) arc_data[2].element = Math.round(carbs) + ' g';
        if (insulin > 0) arc_data[5].element = Math.round(insulin * 10) / 10 + ' U';

        var arc = d3.svg.arc()
            .innerRadius(function (d) { return 5 * d.inner; })
            .outerRadius(function (d) { return 5 * d.outer; })
            .endAngle(function (d) { return d.start; })
            .startAngle(function (d) { return d.end; });

        var treatmentDots = focus.selectAll('treatment-dot')
            .data(arc_data)
            .enter()
            .append('g')
            .attr('transform', 'translate(' + xScale(treatment.x) + ', ' + yScale(scaleBg(treatment.y)) + ')');

        var arcs = treatmentDots.append('path')
            .attr('class', 'path')
            .attr('fill', function (d, i) { return d.color; })
            .attr('id', function (d, i) { return 's' + i; })
            .attr('d', arc);


        // labels for carbs and insulin
        if (showValues) {
            var label = treatmentDots.append('g')
                .attr('class', 'path')
                .attr('id', 'label')
                .style('fill', 'white');
            label.append('text')
                .style('font-size', 30 / scale)
                .style('font-family', 'Arial')
                .attr('text-anchor', 'middle')
                .attr('dy', '.35em')
                .attr('transform', function (d) {
                    d.outerRadius = d.outerRadius * 2.1;
                    d.innerRadius = d.outerRadius * 2.1;
                    return 'translate(' + arc.centroid(d) + ')';
                })
                .text(function (d) { return d.element; })
        }
    }

    ////////////////////////////////////////////////////////////////////////////////////////////////////////////////////////
    // functions to predict
    ////////////////////////////////////////////////////////////////////////////////////////////////////////////////////////

    function predictARDeltas(actual, lookback, tick) {
        var predict_hr = 4;
        var ONE_MINUTE = 60 * 1000;
        var FIVE_MINUTES = 5 * ONE_MINUTE;
        var predictedDeltas = [];
        var BG_REF = scaleBg(140);
        var BG_MIN = scaleBg(36);
        var BG_MAX = scaleBg(400);
        var ARpredict_hr = 0.5;
        //var ARpredict_ms = ARpredict_hr*60*60*1000;
        if (actual.length < lookback+1) {
            for (var i = 0; i < predict_hr/(tick*ONE_MINUTE); i++) {
                predictedDeltas[i] = 0;
            }
        } else {
            var elapsedMins = (actual[actual.length-1].date - actual[actual.length-1-lookback].date) / ONE_MINUTE;
            // construct a "5m ago" sgv offset from current sgv by the average change over the lookback interval
            var lookbackSgvChange = actual[actual.length-1].sgv-actual[actual.length-1-lookback].sgv;
            var fiveMinAgoSgv = actual[actual.length-1].sgv - lookbackSgvChange/elapsedMins*5;
            var y = [Math.log(fiveMinAgoSgv / BG_REF), Math.log(actual[actual.length-1].sgv / BG_REF)];
            var initial = actual[actual.length-1].sgv;
            var AR = [-0.723, 1.716];
            var dt = actual[actual.length-1-lookback].date.getTime();
            for (var i = 0; i < predict_hr*60/tick; i++) {
                if (i < ARpredict_hr*60/tick) {
                    y = [y[1], AR[0] * y[0] + AR[1] * y[1]];
                    dt = dt + tick*ONE_MINUTE;
                    var sgv = Math.max(BG_MIN, Math.min(BG_MAX, Math.round(BG_REF * Math.exp((y[1])))));
                    var delta = sgv - initial;
                }
                predictedDeltas[i] = delta;
                if (i > 0 && delta == predictedDeltas[i-1]) { return predictedDeltas; }
            }
        }
        return predictedDeltas;
    }

    // this function returns the BGs retrospectively predicted retroLookback minutes prior,
    // based on full knowlege of all insulin and carbs taken before and after that
    function retroPredictBgs(dataRaw, treatments, profile, retroLookback, ARLookback) {
        // for each data point, we need to run predictDIYPS to get the retroLookback-minute-later rPredicted data point
        // how far back to look for the starting point of each retrospective BG prediction
        var predicted = [];
        var n=parseInt(retroLookback/5)-1;
        // sometimes data contains duplicates.  uniq it.
        var lastDate = new Date("1/1/1970");
        var data = dataRaw.filter(function(n) {
            if ( (lastDate.getTime() + ONE_MIN_IN_MS) < n.date.getTime()) {
                lastDate = n.date;
                return n;
            }
        });

        //data.filter(function(d) {
            //d.date = new Date(d.x);
            //d.sgv = scaleBg(d.y);
        //});
        for (var i=0; i < data.length; i++) {
            var time = new Date(data[i].date);
            var nowData = data.filter(function(d) {
                return d.date.getTime() <= time.getTime();
            });
            var rPredBg = predictDIYPS(nowData, treatments, profile, time, ARLookback, retroLookback/60+0.5)[n];
            predicted[i] = {
                // Add 2000 ms so not same point as SG
                date: new Date(rPredBg.date.getTime() + 2000),
                sgv: rPredBg.sgv,
                color: 'blue'
            };
            predicted.forEach(function (d) {
                d.type = 'retro-forecast';
            })
        }
        return predicted;
    }

    function predictDIYPS(actual, treatments, profile, time, ARLookback, predict_hr) {
        var tick = 5;
        var ONE_MINUTE = 60 * 1000;
        var FIVE_MINUTES = 5 * ONE_MINUTE;
        var predicted = [];
        var BG_MIN = scaleBg(36);
        var BG_MAX = scaleBg(400);
        if (typeof predict_hr === 'undefined') {
            var predict_hr = 4;
        }
        var dt = time.getTime();
        var predictedColor = 'purple';
        if (browserSettings.theme == "colors") {
            predictedColor = 'purple';
        }
        var bgPred = bgPredictions(treatments, actual, predict_hr, time, tick);
        var predARDeltas = predictARDeltas(actual, ARLookback, tick);
        var predUntil = new Date(dt);
        predUntil.setMinutes(predUntil.getMinutes() + predict_hr*60);
        var bgi = parseInt(actual[actual.length-1].sgv);
        var j=predict_hr*60/tick-1;
        for (var i = 0; i < j; i++) {
        //for (var i = 0; i < predict_hr*60/tick-1; i++) {
            dt = dt + tick*ONE_MINUTE;
            var date = new Date(dt - FIVE_MINUTES);
            if (date > predUntil) { break; }
            if (i+1 >= bgPred.predBgs.length) { break; }
            var predBg = bgPred.predBgs[i];
            if (i==0) {
                var predBgDelta = predBg.bg - bgi;
                var predARDelta = predARDeltas[0];
            }
            else {
                predBgDelta = bgPred.predBgs[i].bg - bgPred.predBgs[i-1].bg; 
                predARDelta = predARDeltas[i]-predARDeltas[i-1];
            }
            if (i < predARDeltas.length) {
                //bgi = bgi + (predBgDelta + predARDelta)/2;
                bgi = bgi + ( predBgDelta*i + predARDelta*(4-i) )/4/2;
            }
            else {
                bgi = bgi + predBgDelta;
            }
            predicted[i] = {
                // Add 2000 ms so not same point as SG
                date: new Date(predBg.time.getTime() + 2000),
                sgv: Math.max(BG_MIN, Math.min(BG_MAX,bgi)),
                color: predictedColor
            };
            predicted.forEach(function (d) {
                d.type = 'forecast';
                if (d.sgv < BG_MIN)
                    d.color = "transparent";
            })
        }
        return predicted;
    }


    function iobTotal(treatments, time) {
        var iob= 0;
        var activity = 0;
        if (!treatments) return {};
        if (typeof time === 'undefined') {
            var time = new Date();
        }

        treatments.forEach(function(treatment) {
            if(treatment.created_at < time) {
                var tIOB = iobCalc(treatment, time);
                if (tIOB && tIOB.iobContrib) iob += tIOB.iobContrib;
                if (tIOB && tIOB.activityContrib) activity += tIOB.activityContrib;
            }
        });
        return {
            iob: iob,
            activity: activity
        };
    }

    function cobTotal(treatments, time) {
        var liverSensRatio = 1;
        var sens = profile.sens;
        var carbratio = profile.carbratio;
        var cob=0;
        if (!treatments) return {};
        if (typeof time === 'undefined') {
            var time = new Date();
        }

        var isDecaying = 0;
        var lastDecayedBy = new Date("1/1/1970");
        var carbs_hr = profile.carbs_hr;

        treatments.forEach(function(treatment) {
            if(treatment.carbs && treatment.created_at < time) {
                var cCalc = cobCalc(treatment, lastDecayedBy, time);
                var decaysin_hr = (cCalc.decayedBy-time)/1000/60/60;
                if (decaysin_hr > -10) {
                    var actStart = iobTotal(treatments, lastDecayedBy).activity;
                    var actEnd = iobTotal(treatments, cCalc.decayedBy).activity;
                    var avgActivity = (actStart+actEnd)/2;
                    var delayedCarbs = avgActivity*liverSensRatio*sens/carbratio;
                    var delayMinutes = Math.round(delayedCarbs/carbs_hr*60);
                    if (delayMinutes > 0) {
                        cCalc.decayedBy.setMinutes(cCalc.decayedBy.getMinutes() + delayMinutes);
                        decaysin_hr = (cCalc.decayedBy-time)/1000/60/60;
                    }
                }

                if (cCalc) {
                    lastDecayedBy = cCalc.decayedBy;
                }

                if (decaysin_hr > 0) {
            //console.info("Adding " + delayMinutes + " minutes to decay of " + treatment.carbs + "g bolus at " + treatment.created_at);
                    cob = Math.min(cCalc.initialCarbs, decaysin_hr * carbs_hr);
                    isDecaying = cCalc.isDecaying;
                }
                else { 
                    cob = 0;
                }

            }
        });
        var rawCarbImpact = isDecaying*sens/carbratio*carbs_hr/60;
        return {
            decayedBy: lastDecayedBy,
            isDecaying: isDecaying,
            carbs_hr: carbs_hr,
            rawCarbImpact: rawCarbImpact,
            cob: cob
        };
    }

    function carbImpact(rawCarbImpact, insulinImpact) {
        var liverSensRatio = 1.0;
        var liverCarbImpactMax = 1;
        var liverCarbImpact = Math.min(liverCarbImpactMax, liverSensRatio*insulinImpact);
        //var liverCarbImpact = liverSensRatio*insulinImpact;
        var netCarbImpact = Math.max(0, rawCarbImpact-liverCarbImpact);
        var totalImpact = netCarbImpact - insulinImpact;
        return {
            netCarbImpact: netCarbImpact,
            totalImpact: totalImpact
        }
    }

    function bgPredictions(treatments, current, predict_hr, time, tick) {
        //console.info("bgPredictions called");
        var sgv;
        var endtime=new Date(time);

        sgv=parseInt(current[current.length-1].sgv);
        if (sgv < 30) {
            var obj = latestSGV;
            sgv = rawIsigToRawBg(obj.rawIsig, obj.scale, obj.intercept, obj.slope);
        }
        var predBgs = [];
        var bgi = sgv;
        var carbsDecaying = 0;
        endtime.setMinutes(endtime.getMinutes() + predict_hr*60);


        var t = new Date(time.getTime());
        for (t.setMinutes(t.getMinutes() + tick); t < endtime; t.setMinutes(t.getMinutes() + tick)) {
            var sens = profile.sens;
            var carbratio = profile.carbratio;
            var carbs_hr = profile.carbs_hr;
            var iTotal = iobTotal(treatments, t);
            var cTotal = cobTotal(treatments, t);
            var insulinImpact = iTotal.activity;
            var rawCarbImpact = cTotal.rawCarbImpact;
            var totalImpact = carbImpact(rawCarbImpact, insulinImpact).totalImpact*tick;
            bgi = bgi + totalImpact;
            var time = new Date(t.getTime());
            var predBg = {};
            predBg.bg = bgi;
            predBg.time = time;
            predBgs.push(predBg);
        }

        var max = Math.round(Math.max(predBgs));
        var min = Math.round(Math.min(predBgs));
        return {
            predBgs: predBgs,
            max: max,
            min: min,
            sens: sens,
            sgv: sgv
        };
    }


    function cobCalc(treatment, lastDecayedBy, time) {

        var carbs_hr = profile.carbs_hr;
        var delay = 20;
        var carbs_min = carbs_hr / 60;
        var isDecaying = 0;        
        var initialCarbs;

        if (treatment.carbs) {
            var carbTime = new Date(treatment.created_at);

            var decayedBy = new Date(carbTime);
            var minutesleft = (lastDecayedBy-carbTime)/1000/60;
            decayedBy.setMinutes(decayedBy.getMinutes() + Math.max(delay,minutesleft) + treatment.carbs/carbs_min); 
            if(delay > minutesleft) { 
                initialCarbs = treatment.carbs; 
            }
            else { 
                initialCarbs = treatment.carbs + minutesleft*carbs_min; 
            }
            var startDecay = new Date(carbTime);
            startDecay.setMinutes(carbTime.getMinutes() + delay);
            if (time < lastDecayedBy || time > startDecay) {
                isDecaying = 1;
            }
            else {
                isDecaying = 0;
            }
            return {
                initialCarbs: initialCarbs,
                decayedBy: decayedBy,
                isDecaying: isDecaying,
                carbTime: carbTime
            };
        }
        else {
            return '';
        }
    }

    function iobCalc(treatment, time) {

        var dia=profile.dia;
        if (dia == 3) {
            var peak=75;
        } else {
            console.warn('DIA of ' + dia + 'not supported');
        }
        var sens=profile.sens;
        if (typeof time === 'undefined') {
            var time = new Date();
        }

        if (treatment.insulin) {
            var bolusTime=new Date(treatment.created_at);
            var minAgo=(time-bolusTime)/1000/60;

            if (minAgo < 0) { 
                var iobContrib=0;
                var activityContrib=0;
            }
            if (minAgo < peak) {
                var x = minAgo/5+1;
                var iobContrib=treatment.insulin*(1-0.001852*x*x+0.001852*x);
                var activityContrib=sens*treatment.insulin*(2/dia/60/peak)*minAgo;

            }
            else if (minAgo < 180) {
                var x = (minAgo-75)/5;
                var iobContrib=treatment.insulin*(0.001323*x*x - .054233*x + .55556);
                var activityContrib=sens*treatment.insulin*(2/dia/60-(minAgo-peak)*2/dia/60/(60*dia-peak));
            }
            else {
                var iobContrib=0;
                var activityContrib=0;
            }
            return {
                iobContrib: iobContrib,
                activityContrib: activityContrib
            };
        }
        else {
            return '';
        }
    }

})();
<|MERGE_RESOLUTION|>--- conflicted
+++ resolved
@@ -31,11 +31,7 @@
         SIXTY_MINS_IN_MS = 3600000,
         display_hr = 8,
         FOCUS_DATA_RANGE_MS = display_hr * SIXTY_MINS_IN_MS, // 6 hours of total historical + predicted data
-<<<<<<< HEAD
         predict_hr = 3, // 3 hours of predictive data (should be smaller than predict_hr in predictDIYPS and websocket.js)
-=======
-      predict_hr = 3, // 3 hours of predictive data (should be smaller than predict_hr in predictDIYPS and websocket.js)
->>>>>>> e91e0bc6
         FORMAT_TIME_12 = '%I:%M',
         FORMAT_TIME_24 = '%H:%M%',
         FORMAT_TIME_SCALE = '%I %p',
@@ -129,11 +125,7 @@
     ]);
 
 
-<<<<<<< HEAD
-  // lixgbg: Convert mg/dL BG value to metric mmol
-=======
     // lixgbg: Convert mg/dL BG value to metric mmol
->>>>>>> e91e0bc6
     function scaleBg(bg) {
         if (browserSettings.units == "mmol") {
             return (Math.round((bg / 18) * 10) / 10).toFixed(1);
