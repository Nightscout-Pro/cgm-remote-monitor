//TODO: clean up
var app = {}, browserSettings = {}, browserStorage = $.localStorage;

(function () {
    'use strict';

    var BRUSH_TIMEOUT = 300000 // 5 minutes in ms
        , TOOLTIP_TRANS_MS = 200 // milliseconds
        , UPDATE_TRANS_MS = 750 // milliseconds
        , ONE_MIN_IN_MS = 60000
        , FIVE_MINS_IN_MS = 300000
        , SIX_MINS_IN_MS =  360000
        , TWENTY_FIVE_MINS_IN_MS = 1500000
        , THIRTY_MINS_IN_MS = 1800000
        , SIXTY_MINS_IN_MS = 3600000
        , display_hr = 8
        , FOCUS_DATA_RANGE_MS = display_hr * SIXTY_MINS_IN_MS // 6 hours of total historical + predicted data
        , predict_hr = 3 // 3 hours of predictive data (should be smaller than predict_hr in predictDIYPS and websocket.js)
        , FORMAT_TIME_12 = '%I:%M'
        , FORMAT_TIME_24 = '%H:%M%'
        , FORMAT_TIME_SCALE = '%I %p'
        , WIDTH_SMALL_DOTS = 400
        , WIDTH_BIG_DOTS = 800
        , MINUTES_SINCE_LAST_UPDATE_WARN = 10
        , MINUTES_SINCE_LAST_UPDATE_URGENT = 20;

    var socket
        , isInitialData = false
        , latestSGV
        , latestUpdateTime
        , prevSGV
        , treatments
        , profile
        , cal
        , padding = { top: 20, right: 10, bottom: 30, left: 10 }
        , opacity = {current: 1, DAY: 1, NIGHT: 0.5}
        , now = Date.now()
        , data = []
        , audio = document.getElementById('audio')
        , alarmInProgress = false
        , currentAlarmType = null
        , alarmSound = 'alarm.mp3'
        , urgentAlarmSound = 'alarm2.mp3';

    var jqWindow
        , tooltip
        , tickValues
        , charts
        , futureOpacity
        , focus
        , context
        , xScale, xScale2, yScale, yScale2
        , xAxis, yAxis, xAxis2, yAxis2
        , prevChartWidth = 0
        , prevChartHeight = 0
        , focusHeight
        , contextHeight
        , dateFn = function (d) { return new Date(d.date) }
        , brush
        , brushTimer
        , brushInProgress = false
        , clip;

    function formatTime(time) {
        var timeFormat = getTimeFormat();
        time = d3.time.format(timeFormat)(time);
        if(timeFormat == FORMAT_TIME_12){
            time = time.replace(/^0/, '').toLowerCase();
        }
      return time;
    }

    function getTimeFormat(isForScale) {
        var timeFormat = FORMAT_TIME_12;
        if (browserSettings.timeFormat) {
            if (browserSettings.timeFormat == '24') {
                timeFormat = FORMAT_TIME_24;
            }
        }

        if (isForScale && (timeFormat == FORMAT_TIME_12)) {
            timeFormat = FORMAT_TIME_SCALE
        }

        return timeFormat;
    }

    var x2TickFormat = d3.time.format.multi([
        ['.%L', function(d) { return d.getMilliseconds(); }],
        [':%S', function(d) { return d.getSeconds(); }],
        ['%I:%M', function(d) { return d.getMinutes(); }],
        [(getTimeFormat() == FORMAT_TIME_12) ? '%I %p': '%H:%M%', function(d) { return d.getHours(); }],
        ['%a %d', function(d) { return d.getDay() && d.getDate() != 1; }],
        ['%b %d', function(d) { return d.getDate() != 1; }],
        ['%B', function(d) { return d.getMonth(); }],
        ['%Y', function() { return true; }]
    ]);


    // lixgbg: Convert mg/dL BG value to metric mmol
    function scaleBg(bg) {
        if (browserSettings.units == 'mmol') {
            return (Math.round((bg / 18) * 10) / 10).toFixed(1);
        } else {
            return bg;
        }
    }

    function showRawBGs() {
        return app.enabledOptions
            && app.enabledOptions.indexOf('rawbg' > -1)
            && (browserSettings.showRawbg == 'always' || browserSettings.showRawbg == 'noise');
    }

    function rawIsigToRawBg(entry, cal) {

      var unfiltered = parseInt(entry.unfiltered) || 0
        , filtered = parseInt(entry.filtered) || 0
        , sgv = entry.y
        , noise = entry.noise || 0
        , scale = parseFloat(cal.scale) || 0
        , intercept = parseFloat(cal.intercept) || 0
        , slope = parseFloat(cal.slope) || 0;

        if (slope == 0 || unfiltered == 0 || scale == 0) {
          return 0;
        } else if (noise < 2 && browserSettings.showRawbg != 'always') {
          return 0;
        } else if (filtered == 0 || sgv < 40) {
            console.info("Skipping ratio adjustment for SGV " + sgv);
            return scale * (unfiltered - intercept) / slope;
        } else {
            var ratio = scale * (filtered - intercept) / slope / sgv;
            return scale * ( unfiltered - intercept) / slope / ratio;
        }
    }

    // initial setup of chart when data is first made available
    function initializeCharts() {

        // define the parts of the axis that aren't dependent on width or height
        xScale = d3.time.scale()
            .domain(d3.extent(data, function (d) { return d.date; }));

        yScale = d3.scale.log()
            .domain([scaleBg(30), scaleBg(510)]);

        xScale2 = d3.time.scale()
            .domain(d3.extent(data, function (d) { return d.date; }));

        yScale2 = d3.scale.log()
            .domain([scaleBg(36), scaleBg(420)]);

        xAxis = d3.svg.axis()
            .scale(xScale)
            .tickFormat(d3.time.format(getTimeFormat(true)))
            .ticks(display_hr)
            .orient('top');

        yAxis = d3.svg.axis()
            .scale(yScale)
            .tickFormat(d3.format('d'))
            .tickValues(tickValues)
            .orient('left');

      xAxis2 = d3.svg.axis()
          .scale(xScale2)
          .tickFormat(x2TickFormat)
          .ticks(4)
          .orient('bottom');

        yAxis2 = d3.svg.axis()
            .scale(yScale2)
            .tickFormat(d3.format('d'))
            .tickValues(tickValues)
            .orient('right');

        // setup a brush
        brush = d3.svg.brush()
            .x(xScale2)
            .on('brushstart', brushStarted)
            .on('brush', brushed)
            .on('brushend', brushEnded);

        updateChart(true);
    }

    // get the desired opacity for context chart based on the brush extent
    function highlightBrushPoints(data) {
        return 0.5;
    }

    // clears the current user brush and resets to the current real time data
    function updateBrushToNow() {

        // get current time range
        var dataRange = d3.extent(data, dateFn);

        // update brush and focus chart with recent data
        d3.select('.brush')
            .transition()
            .duration(UPDATE_TRANS_MS)
            .call(brush.extent([new Date(dataRange[1].getTime() - FOCUS_DATA_RANGE_MS), dataRange[1]]));
        brushed(true, true);

        // clear user brush tracking
        brushInProgress = false;
    }

    function brushStarted() {
        // update the opacity of the context data points to brush extent
        context.selectAll('circle')
            .data(data)
            .style('opacity', function (d) { return 1; });
    }

    function brushEnded() {
        // when we're done brushing, re-run brushed() again with retroPredictions enabled
        brushed(false, true);
        // update the opacity of the context data points to brush extent
        context.selectAll('circle')
            .data(data)
            .style('opacity', function (d) { return highlightBrushPoints(d) });
    }

    function inRetroMode() {
        if (!brush) return false;
        
        var brushExtent = brush.extent();
        var elementHidden = document.getElementById('bgButton').hidden == '';
        return brushExtent[1].getTime() - predict_hr * SIXTY_MINS_IN_MS < now && elementHidden != true
    }

    function errorCodeToDisplay(errorCode) {
        var errorDisplay;

        switch (parseInt(errorCode)) {
            case 0:  errorDisplay = '??0'; break; //None
            case 1:  errorDisplay = '?SN'; break; //SENSOR_NOT_ACTIVE
            case 2:  errorDisplay = '??2'; break; //MINIMAL_DEVIATION
            case 3:  errorDisplay = '?NA'; break; //NO_ANTENNA
            case 5:  errorDisplay = '?NC'; break; //SENSOR_NOT_CALIBRATED
            case 6:  errorDisplay = '?CD'; break; //COUNTS_DEVIATION
            case 7:  errorDisplay = '??7'; break; //?
            case 8:  errorDisplay = '??8'; break; //?
            case 9:  errorDisplay = '&#8987;'; break; //ABSOLUTE_DEVIATION
            case 10: errorDisplay = '???'; break; //POWER_DEVIATION
            case 12: errorDisplay = '?RF'; break; //BAD_RF
            default: errorDisplay = '?' + parseInt(errorCode) + '?'; break;
        }

        return errorDisplay;
    }

    function noiseCodeToDisplay(noise) {
        var display = 'Not Set';
        switch (parseInt(noise)) {
            case 1: display = 'Clean'; break;
            case 2: display = 'Light'; break;
            case 3: display = 'Medium'; break;
            case 4: display = 'Heavy'; break;
            case 5: display = 'Unknown'; break;
        }

        return display;
    }

    // function to call when context chart is brushed
    // if we're brushing, don't display retroPredictions, as they're too slow
    function brushed(skipTimer, retroPredict) {

        if (!skipTimer) {
            // set a timer to reset focus chart to real-time data
            clearTimeout(brushTimer);
            brushTimer = setTimeout(updateBrushToNow, BRUSH_TIMEOUT);
            brushInProgress = true;
        }

        var brushExtent = brush.extent();

        // ensure that brush extent is fixed at 3.5 hours
        if (brushExtent[1].getTime() - brushExtent[0].getTime() != FOCUS_DATA_RANGE_MS) {

            // ensure that brush updating is with the time range
            if (brushExtent[0].getTime() + FOCUS_DATA_RANGE_MS > d3.extent(data, dateFn)[1].getTime()) {
                brushExtent[0] = new Date(brushExtent[1].getTime() - FOCUS_DATA_RANGE_MS);
                d3.select('.brush')
                    .call(brush.extent([brushExtent[0], brushExtent[1]]));
            } else {
                brushExtent[1] = new Date(brushExtent[0].getTime() + FOCUS_DATA_RANGE_MS);
                d3.select('.brush')
                    .call(brush.extent([brushExtent[0], brushExtent[1]]));
            }
        }

        var nowDate = new Date(brushExtent[1] - THIRTY_MINS_IN_MS);

<<<<<<< HEAD
        var nowDate = new Date(brushExtent[1] - predict_hr * SIXTY_MINS_IN_MS);
=======
        var currentBG = $('.bgStatus .currentBG')
            , currentDirection = $('.bgStatus .currentDirection')
            , currentDetails = $('.bgStatus .currentDetails');

        function updateCurrentSGV(value) {
            if (value < 39) {
                currentBG.html(errorCodeToDisplay(value)).toggleClass('error-code');
            } else if (value < 40) {
                currentBG.text('LOW');
            } else if (value > 400) {
                currentBG.text('HIGH');
            } else {
                currentBG.text(scaleBg(value));
            }

            currentBG.toggleClass('error-code', value < 39);
            currentBG.toggleClass('bg-limit', value == 39 || value > 400);
        }

        function calcBGDelta(prev, current) {

            var bgDeltaString;

            if (prev < 40 || prev > 400 || current < 40 || current > 400) {
                bgDeltaString = '';
            } else {
                var bgDelta = scaleBg(current) - scaleBg(prev);
                if (browserSettings.units == 'mmol') {
                    bgDelta = bgDelta.toFixed(1);
                }

                bgDeltaString = bgDelta;
                if (bgDelta >= 0) {
                    bgDeltaString = '+' + bgDelta;
                }

                if (browserSettings.units == 'mmol') {
                    bgDeltaString = bgDeltaString + ' mmol/L'
                } else {
                    bgDeltaString = bgDeltaString + ' mg/dL'
                }
            }

            return bgDeltaString;
        }

        var color = inRetroMode() ? 'grey' : sgvToColor(latestSGV.y);

        $('.container #noButton .currentBG').css({color: color});
        $('.container #noButton .currentDirection').css({color: color});
        $('.container #noButton .currentDetails').css({color: color});
>>>>>>> 37069fc8

        // predict for retrospective data
        // by changing lookback from 1 to 2, we modify the AR algorithm to determine its initial slope from 10m
        // of data instead of 5, which eliminates the incorrect and misleading predictions generated when
        // the dexcom switches from unfiltered to filtered at the start of a rapid rise or fall, while preserving
        // almost identical predications at other times.
<<<<<<< HEAD
        var lookback=2;
        var retroLookback = browserSettings.retroLookback;
        var retroStart = FOCUS_DATA_RANGE_MS+(retroLookback/60)*SIXTY_MINS_IN_MS;
        //var retroEnd = predict_hr*SIXTY_MINS_IN_MS + retroLookback/60*SIXTY_MINS_IN_MS;

        if (inRetroMode()) {
            // filter data for -12 and +5 minutes from reference time for retrospective focus data prediction
            var plusFiveTime = (predict_hr * SIXTY_MINS_IN_MS) - 6*ONE_MIN_IN_MS;
            var lookbackTime = (lookback+2)*FIVE_MINS_IN_MS + 2*ONE_MIN_IN_MS;
            var sgvData = data.filter(function(d) {
                return d.date.getTime() >= brushExtent[1].getTime() - retroStart &&
                    //d.date.getTime() <= brushExtent[1].getTime() - retroEnd &&
                    d.type == 'sgv';
            });
            var nowDataRaw = data.filter(function(d) {
                return d.date.getTime() >= brushExtent[1].getTime() - plusFiveTime - lookbackTime &&
                    d.date.getTime() <= brushExtent[1].getTime() - plusFiveTime &&
                    d.type == 'sgv';
=======
        var lookback = 2;

        var nowData = data.filter(function(d) {
            return d.type == 'sgv';
        });

        if (inRetroMode()) {
            // filter data for -12 and +5 minutes from reference time for retrospective focus data prediction
            var lookbackTime = (lookback + 2) * FIVE_MINS_IN_MS + 2 * ONE_MIN_IN_MS;
            nowData = nowData.filter(function(d) {
                return d.date.getTime() >= brushExtent[1].getTime() - TWENTY_FIVE_MINS_IN_MS - lookbackTime &&
                    d.date.getTime() <= brushExtent[1].getTime() - TWENTY_FIVE_MINS_IN_MS
>>>>>>> 37069fc8
            });

            // sometimes nowData contains duplicates.  uniq it.
            var lastDate = new Date('1/1/1970');
            nowData = nowData.filter(function(d) {
                var ok = (lastDate.getTime() + ONE_MIN_IN_MS) < d.date.getTime();
                lastDate = d.date;
                return ok;
            });

            if (nowData.length > lookback) {
<<<<<<< HEAD
                var time = new Date(brushExtent[1] - predict_hr * SIXTY_MINS_IN_MS);
                if (retroLookback > 0 && retroPredict) {
                    var retroPrediction = retroPredictBgs(sgvData, treatments, profile, retroLookback, lookback);
                    focusData = focusData.concat(retroPrediction);
                }
                var prediction = predictDIYPS(nowData, treatments, profile, time, lookback);
                focusData = focusData.concat(prediction);
                var focusPoint = nowData[nowData.length - 1];
                var prevfocusPoint = nowData[nowData.length - 2];

                var iTotal = iobTotal(treatments, time);
                var iob = Math.round(iTotal.iob*10)/10;
                var cTotal = cobTotal(treatments, time);
                var cob = Math.round(cTotal.cob);

                var tick = 5;
                var insulinImpact = iTotal.activity;
                var rawCarbImpact = cTotal.rawCarbImpact;
                var cImpact = carbImpact(rawCarbImpact, insulinImpact);
                var totalImpact = roundByUnits((cImpact.totalImpact*tick)*10)/10;
                if (totalImpact > 0) totalImpact = "+" + totalImpact;

                $("h1.iobCob").text("IOB " + iob + "U,  COB " + cob + "g");

                //in this case the SGV is scaled
                if (focusPoint.y < 39) {
                    $('.container .currentBG').html(errorCodeToDisplay(focusPoint.y));
                } else if (focusPoint.y < 40) {
                    $('.container .currentBG').text('LOW');
                } else if (focusPoint.y > 400) {
                    $('.container .currentBG').text('HIGH');
                } else {
                    $('.container .currentBG').text(focusPoint.sgv);
                }

                var retroDelta = scaleBg(focusPoint.y) - scaleBg(prevfocusPoint.y);
                if (browserSettings.units == 'mmol') {
                    retroDelta = retroDelta.toFixed(1);
                }

                var retroDeltaString = retroDelta;
                if (retroDelta >= 0) {
                    retroDeltaString = '+' + retroDelta;
                }

                if (browserSettings.units == 'mmol') {
                    retroDeltaString = retroDeltaString + ' mmol/L'
                } else {
                    retroDeltaString = retroDeltaString + ' mg/dL'
                }

                $('.container .currentBG').css('text-decoration','line-through');
                $('.container .currentDetails')
                    .text(retroDeltaString + ", BGI: " + totalImpact)
                    .css('text-decoration','line-through');

                if (focusPoint.y < 39) {
                    $('.container .currentDirection').html('✖');
                } else {
                    $('.container .currentDirection').html(focusPoint.direction)
                }
            } else {
                $('.container .currentBG')
                    .text('---')
                    .css('text-decoration','');
                $('.container .currentDetails').text('');
=======
                var focusPoint = nowData[nowData.length - 1];
                var prevfocusPoint = nowData[nowData.length - 2];

                updateCurrentSGV(focusPoint.y);

                currentBG.css('text-decoration','line-through');
                currentDirection.html(focusPoint.y < 39 ? '✖' : focusPoint.direction);
                currentDetails.text(calcBGDelta(prevfocusPoint.y, focusPoint.y)).css('text-decoration','line-through');
            } else {
                currentBG.text('---').css('text-decoration','');
                currentDirection.text('-');
                currentDetails.text('');
>>>>>>> 37069fc8
            }

            $('#currentTime')
                .text(formatTime(new Date(brushExtent[1] - predict_hr * SIXTY_MINS_IN_MS)))
                .css('text-decoration','line-through');

            $('#lastEntry').text('RETRO').removeClass('current');
<<<<<<< HEAD

            $('.container #noButton .currentBG').css({color: 'grey'});
            $('.container #noButton .currentDetails').css({color: 'grey'});
            $('.container #noButton .currentDirection').css({color: 'grey'});

        } else {
            // if the brush comes back into the current time range then it should reset to the current time and sg
            var sgvData = data.filter(function(d) {
                return d.date.getTime() >= brushExtent[1].getTime() - retroStart &&
                    d.color != 'transparent' &&
                    d.type == 'sgv';
            });
            if (sgvData.length == 0) {
                var sgvData = data.filter(function(d) {
                    return d.date.getTime() >= brushExtent[1].getTime() - retroStart &&
                    d.color != 'transparent' &&
                    d.type == 'rawbg';
                });
            }
            var x=lookback+1;
            nowData = sgvData.slice(sgvData.length-x, sgvData.length);
            var dateTime = new Date(now);
            nowDate = dateTime;
            if (retroLookback > 0) {
                var retroPrediction = retroPredictBgs(sgvData, treatments, profile, retroLookback, lookback);
                focusData = focusData.concat(retroPrediction);
            }
            var prediction = predictDIYPS(nowData, treatments, profile, nowDate, lookback);
            focusData = focusData.concat(prediction);

            var iTotal = iobTotal(treatments, time);
            var iob = Math.round(iTotal.iob*10)/10;
            var cTotal = cobTotal(treatments, time);
            var cob = Math.round(cTotal.cob);
            var tick = 5;
            var insulinImpact = iTotal.activity;
            var rawCarbImpact = cTotal.rawCarbImpact;
            var cImpact = carbImpact(rawCarbImpact, insulinImpact);
            var totalImpact = roundByUnits((cImpact.totalImpact*tick)*10)/10;
            if (totalImpact > 0) totalImpact = "+" + totalImpact;

            $("h1.iobCob").text("IOB " + iob + "U,  COB " + cob + "g");
=======
        } else {
            // if the brush comes back into the current time range then it should reset to the current time and sg
            nowData = nowData.slice(nowData.length - 1 - lookback, nowData.length);
            nowDate = new Date(now);
>>>>>>> 37069fc8

            updateCurrentSGV(latestSGV.y);
            updateClockDisplay();
            updateTimeAgo();

<<<<<<< HEAD
            var bgDelta = scaleBg(latestSGV.y) - scaleBg(prevSGV.y);
            if (browserSettings.units == 'mmol') {
                bgDelta = bgDelta.toFixed(1);
            }

            var bgDeltaString = bgDelta;
            if (bgDelta >= 0) {
                bgDeltaString = '+' + bgDelta;
            }

            if (browserSettings.units == 'mmol') {
                bgDeltaString = bgDeltaString + ' mmol/L'
            } else {
                bgDeltaString = bgDeltaString + ' mg/dL'
            }

            $('.container .currentBG').css('text-decoration', '');

            if (latestSGV.y < 39) {
                bgDeltaString = "";

                $('#lastEntry').text('CGM ERROR').removeClass('current').addClass('urgent');

                $('.container .currentBG').html(errorCodeToDisplay(latestSGV.y));
                $('.container .currentDetails').text('').css('text-decoration','');
                $('.container .currentDirection').html('✖');
            } else {
                updateTimeAgo();
                //in this case the SGV is unscaled
                if (latestSGV.y < 40) {
                    $('.container .currentBG').text('LOW');
                } else if (latestSGV.y > 400) {
                    $('.container .currentBG').text('HIGH');
                } else {
                    $('.container .currentBG').text(scaleBg(latestSGV.y));
                }
                $('.container .currentDirection').html(latestSGV.direction);
            }

            $('.container .currentDetails').text(bgDeltaString + ", BGI: " + totalImpact).css('text-decoration','');

            var color = sgvToColor(latestSGV.y);
            $('.container #noButton .currentBG').css({color: color});
            $('.container #noButton .currentDirection').css({color: color});

            $('.container #noButton .currentDetails').css({color: color});
=======
            currentBG.css('text-decoration', '');
            currentDirection.html(latestSGV.y < 39 ? '✖' : latestSGV.direction);
            currentDetails.text(calcBGDelta(prevSGV.y, latestSGV.y)).css('text-decoration','');
>>>>>>> 37069fc8
        }

        xScale.domain(brush.extent());

        // get slice of data so that concatenation of predictions do not interfere with subsequent updates
        var focusData = data.slice();
        if (nowData.length > lookback) {
            focusData = focusData.concat(predictAR(nowData, lookback));
        }

        // bind up the focus chart data to an array of circles
        // selects all our data into data and uses date function to get current max date
        var focusCircles = focus.selectAll('circle').data(focusData, dateFn);

        var dotRadius = function(type) {
            var radius = prevChartWidth > WIDTH_BIG_DOTS ? 4 : (prevChartWidth < WIDTH_SMALL_DOTS ? 2 : 3);
            if (type == 'mbg') radius *= 2;
            else if (type == 'rawbg' || type == 'retro-forecast') radius = Math.min(2, radius - 1);
            return radius;
        };

        function prepareFocusCircles(sel) {
            sel.attr('cx', function (d) { return xScale(d.date); })
                .attr('cy', function (d) { return yScale(d.sgv); })
                .attr('fill', function (d) { return d.color; })
                .attr('stroke-width', function (d) { if (d.type == 'mbg') return 2; else return 0; })
                .attr('stroke', function (d) {
                    var device = d.device && d.device.toLowerCase();
                    return (device == 'dexcom' ? 'white' : '#0099ff');
                })
                .attr('r', function (d) { return dotRadius(d.type); });

            return sel;
        }

        // if already existing then transition each circle to its new position
        prepareFocusCircles(focusCircles.transition().duration(UPDATE_TRANS_MS));

        // if new circle then just display
        prepareFocusCircles(focusCircles.enter().append('circle'))
            .on('mouseover', function (d) {
                if (d.type != 'sgv' && d.type != 'mbg') return;

                var device = d.device && d.device.toLowerCase();
                var bgType = (d.type == 'sgv' ? 'CGM' : (device == 'dexcom' ? 'Calibration' : 'Meter'));
                var noiseLabel = '';

                if (d.type == 'sgv' && showRawBGs()) {
                    noiseLabel = noiseCodeToDisplay(d.noise);
                }

                tooltip.transition().duration(TOOLTIP_TRANS_MS).style('opacity', .9);
                tooltip.html('<strong>' + bgType + ' BG:</strong> ' + d.sgv +
                    (d.type == 'mbg' ? '<br/><strong>Device: </strong>' + d.device : '') +
                    (noiseLabel ? '<br/><strong>Noise:</strong> ' + noiseLabel : '') +
                    '<br/><strong>Time:</strong> ' + formatTime(d.date))
                    .style('left', (d3.event.pageX) + 'px')
                    .style('top', (d3.event.pageY - 28) + 'px');
            })
            .on('mouseout', function (d) {
                if (d.type != 'sgv' && d.type != 'mbg') return;
                tooltip.transition()
                    .duration(TOOLTIP_TRANS_MS)
                    .style('opacity', 0);
            });

        focusCircles.exit()
            .remove();

        // remove all insulin/carb treatment bubbles so that they can be redrawn to correct location
        d3.selectAll('.path').remove();

        // add treatment bubbles
        // a higher bubbleScale will produce smaller bubbles (it's not a radius like focusDotRadius)
        var bubbleScale = prevChartWidth < WIDTH_SMALL_DOTS ? 4 : (prevChartWidth < WIDTH_BIG_DOTS ? 3 : 2);
        focus.selectAll('circle')
            .data(treatments)
            .each(function (d) { drawTreatment(d, bubbleScale, true) });

        // transition open-top line to correct location
        focus.select('.open-top')
            .attr('x1', xScale2(brush.extent()[0]))
            .attr('y1', yScale(scaleBg(30)))
            .attr('x2', xScale2(brush.extent()[1]))
            .attr('y2', yScale(scaleBg(30)));

        // transition open-left line to correct location
        focus.select('.open-left')
            .attr('x1', xScale2(brush.extent()[0]))
            .attr('y1', focusHeight)
            .attr('x2', xScale2(brush.extent()[0]))
            .attr('y2', prevChartHeight);

        // transition open-right line to correct location
        focus.select('.open-right')
            .attr('x1', xScale2(brush.extent()[1]))
            .attr('y1', focusHeight)
            .attr('x2', xScale2(brush.extent()[1]))
            .attr('y2', prevChartHeight);

        focus.select('.now-line')
            .transition()
            .duration(UPDATE_TRANS_MS)
            .attr('x1', xScale(nowDate))
            .attr('y1', yScale(scaleBg(36)))
            .attr('x2', xScale(nowDate))
            .attr('y2', yScale(scaleBg(420)));

        context.select('.now-line')
            .transition()
            .attr('x1', xScale2(new Date(brush.extent()[1]- THIRTY_MINS_IN_MS)))
            .attr('y1', yScale2(scaleBg(36)))
            .attr('x2', xScale2(new Date(brush.extent()[1]- THIRTY_MINS_IN_MS)))
            .attr('y2', yScale2(scaleBg(420)));

        // update x axis
        focus.select('.x.axis')
            .call(xAxis);

        // add clipping path so that data stays within axis
        focusCircles.attr('clip-path', 'url(#clip)');

        function prepareTreatCircles(sel) {
            sel.attr('cx', function (d) { return xScale(d.created_at); })
                .attr('cy', function (d) { return yScale(scaledTreatmentBG(d)); })
                .attr('r', function () { return dotRadius('mbg'); })
                .attr('stroke-width', 2)
                .attr('stroke', function (d) { return d.glucose ? 'grey' : 'white'; })
                .attr('fill', function (d) { return d.glucose ? 'red' : 'grey'; });

            return sel;
        }

        try {

            //NOTE: treatments with insulin or carbs are drawn by drawTreatment()
            //TODO: integrate with drawTreatment()

            // bind up the focus chart data to an array of circles
            var treatCircles = focus.selectAll('rect').data(treatments.filter(function(treatment) {
                return !treatment.carbs && !treatment.insulin;
            }));

            // if already existing then transition each circle to its new position
            prepareTreatCircles(treatCircles.transition().duration(UPDATE_TRANS_MS));

            // if new circle then just display
            prepareTreatCircles(treatCircles.enter().append('circle'))
                .on('mouseover', function (d) {
                    tooltip.transition().duration(TOOLTIP_TRANS_MS).style('opacity', .9);
                    tooltip.html('<strong>Time:</strong> ' + formatTime(d.created_at) + '<br/>' +
                        (d.eventType ? '<strong>Treatment type:</strong> ' + d.eventType + '<br/>' : '') +
                        (d.glucose ? '<strong>BG:</strong> ' + d.glucose + (d.glucoseType ? ' (' + d.glucoseType + ')': '') + '<br/>' : '') +
                        (d.enteredBy ? '<strong>Entered by:</strong> ' + d.enteredBy + '<br/>' : '') +
                        (d.notes ? '<strong>Notes:</strong> ' + d.notes : '')
                    )
                    .style('left', (d3.event.pageX) + 'px')
                    .style('top', (d3.event.pageY - 28) + 'px');
                })
                .on('mouseout', function () {
                    tooltip.transition()
                        .duration(TOOLTIP_TRANS_MS)
                        .style('opacity', 0);
                });
            
            treatCircles.attr('clip-path', 'url(#clip)');
        } catch (err) {
            console.error(err);
        }
    }

    // called for initial update and updates for resize
    function updateChart(init) {

        // get current data range
        var dataRange = d3.extent(data, dateFn);

        // get the entire container height and width subtracting the padding
        var chartWidth = (document.getElementById('chartContainer')
            .getBoundingClientRect().width) - padding.left - padding.right;

        var chartHeight = (document.getElementById('chartContainer')
            .getBoundingClientRect().height) - padding.top - padding.bottom;

        // get the height of each chart based on its container size ratio
        focusHeight = chartHeight * .7;
        contextHeight = chartHeight * .2;

        // get current brush extent
        var currentBrushExtent = brush.extent();

        // only redraw chart if chart size has changed
        if ((prevChartWidth != chartWidth) || (prevChartHeight != chartHeight)) {

            prevChartWidth = chartWidth;
            prevChartHeight = chartHeight;

            //set the width and height of the SVG element
            charts.attr('width', chartWidth + padding.left + padding.right)
                .attr('height', chartHeight + padding.top + padding.bottom);

            // ranges are based on the width and height available so reset
            xScale.range([0, chartWidth]);
            xScale2.range([0, chartWidth]);
            yScale.range([focusHeight, 0]);
            yScale2.range([chartHeight, chartHeight - contextHeight]);

            if (init) {

                // if first run then just display axis with no transition
                focus.select('.x')
                    .attr('transform', 'translate(0,' + focusHeight + ')')
                    .call(xAxis);

                focus.select('.y')
                    .attr('transform', 'translate(' + chartWidth + ',0)')
                    .call(yAxis);

                // if first run then just display axis with no transition
                context.select('.x')
                    .attr('transform', 'translate(0,' + chartHeight + ')')
                    .call(xAxis2);

                context.append('g')
                    .attr('class', 'x brush')
                    .call(d3.svg.brush().x(xScale2).on('brush', brushed))
                    .selectAll('rect')
                    .attr('y', focusHeight)
                    .attr('height', chartHeight - focusHeight);

                // disable resizing of brush
                d3.select('.x.brush').select('.background').style('cursor', 'move');
                d3.select('.x.brush').select('.resize.e').style('cursor', 'move');
                d3.select('.x.brush').select('.resize.w').style('cursor', 'move');

                // create a clipPath for when brushing
                clip = charts.append('defs')
                    .append('clipPath')
                    .attr('id', 'clip')
                    .append('rect')
                    .attr('height', chartHeight)
                    .attr('width', chartWidth);

                // add a line that marks the current time
                focus.append('line')
                    .attr('class', 'now-line')
                    .attr('x1', xScale(new Date(now)))
                    .attr('y1', yScale(scaleBg(36)))
                    .attr('x2', xScale(new Date(now)))
                    .attr('y2', yScale(scaleBg(420)))
                    .style('stroke-dasharray', ('3, 3'))
                    .attr('stroke', 'grey');

                // add a y-axis line that shows the high bg threshold
                focus.append('line')
                    .attr('class', 'high-line')
                    .attr('x1', xScale(dataRange[0]))
                    .attr('y1', yScale(scaleBg(app.thresholds.bg_high)))
                    .attr('x2', xScale(dataRange[1]))
                    .attr('y2', yScale(scaleBg(app.thresholds.bg_high)))
                    .style('stroke-dasharray', ('1, 6'))
                    .attr('stroke', '#777');

                // add a y-axis line that shows the high bg threshold
                focus.append('line')
                    .attr('class', 'target-top-line')
                    .attr('x1', xScale(dataRange[0]))
                    .attr('y1', yScale(scaleBg(app.thresholds.bg_target_top)))
                    .attr('x2', xScale(dataRange[1]))
                    .attr('y2', yScale(scaleBg(app.thresholds.bg_target_top)))
                    .style('stroke-dasharray', ('3, 3'))
                    .attr('stroke', 'grey');

                // add a y-axis line that shows the low bg threshold
                focus.append('line')
                    .attr('class', 'target-bottom-line')
                    .attr('x1', xScale(dataRange[0]))
                    .attr('y1', yScale(scaleBg(app.thresholds.bg_target_bottom)))
                    .attr('x2', xScale(dataRange[1]))
                    .attr('y2', yScale(scaleBg(app.thresholds.bg_target_bottom)))
                    .style('stroke-dasharray', ('3, 3'))
                    .attr('stroke', 'grey');

                // add a y-axis line that shows the low bg threshold
                focus.append('line')
                    .attr('class', 'low-line')
                    .attr('x1', xScale(dataRange[0]))
                    .attr('y1', yScale(scaleBg(app.thresholds.bg_low)))
                    .attr('x2', xScale(dataRange[1]))
                    .attr('y2', yScale(scaleBg(app.thresholds.bg_low)))
                    .style('stroke-dasharray', ('1, 6'))
                    .attr('stroke', '#777');

                // add a y-axis line that opens up the brush extent from the context to the focus
                focus.append('line')
                    .attr('class', 'open-top')
                    .attr('stroke', 'black')
                    .attr('stroke-width', 2);

                // add a x-axis line that closes the the brush container on left side
                focus.append('line')
                    .attr('class', 'open-left')
                    .attr('stroke', 'white');

                // add a x-axis line that closes the the brush container on right side
                focus.append('line')
                    .attr('class', 'open-right')
                    .attr('stroke', 'white');

                // add a line that marks the current time
                context.append('line')
                    .attr('class', 'now-line')
                    .attr('x1', xScale(new Date(now)))
                    .attr('y1', yScale2(scaleBg(36)))
                    .attr('x2', xScale(new Date(now)))
                    .attr('y2', yScale2(scaleBg(420)))
                    .style('stroke-dasharray', ('3, 3'))
                    .attr('stroke', 'grey');

                // add a y-axis line that shows the high bg threshold
                context.append('line')
                    .attr('class', 'high-line')
                    .attr('x1', xScale(dataRange[0]))
                    .attr('y1', yScale2(scaleBg(app.thresholds.bg_target_top)))
                    .attr('x2', xScale(dataRange[1]))
                    .attr('y2', yScale2(scaleBg(app.thresholds.bg_target_top)))
                    .style('stroke-dasharray', ('3, 3'))
                    .attr('stroke', 'grey');

                // add a y-axis line that shows the low bg threshold
                context.append('line')
                    .attr('class', 'low-line')
                    .attr('x1', xScale(dataRange[0]))
                    .attr('y1', yScale2(scaleBg(app.thresholds.bg_target_bottom)))
                    .attr('x2', xScale(dataRange[1]))
                    .attr('y2', yScale2(scaleBg(app.thresholds.bg_target_bottom)))
                    .style('stroke-dasharray', ('3, 3'))
                    .attr('stroke', 'grey');

            } else {

                // for subsequent updates use a transition to animate the axis to the new position
                var focusTransition = focus.transition().duration(UPDATE_TRANS_MS);

                focusTransition.select('.x')
                    .attr('transform', 'translate(0,' + focusHeight + ')')
                    .call(xAxis);

                focusTransition.select('.y')
                    .attr('transform', 'translate(' + chartWidth + ', 0)')
                    .call(yAxis);

                var contextTransition = context.transition().duration(UPDATE_TRANS_MS);

                contextTransition.select('.x')
                    .attr('transform', 'translate(0,' + chartHeight + ')')
                    .call(xAxis2);

                // reset clip to new dimensions
                clip.transition()
                    .attr('width', chartWidth)
                    .attr('height', chartHeight);

                // reset brush location
                context.select('.x.brush')
                    .selectAll('rect')
                    .attr('y', focusHeight)
                    .attr('height', chartHeight - focusHeight);

                // clear current brush
                d3.select('.brush').call(brush.clear());

                // redraw old brush with new dimensions
                d3.select('.brush').transition().duration(UPDATE_TRANS_MS).call(brush.extent(currentBrushExtent));

                // transition lines to correct location
                focus.select('.high-line')
                    .transition()
                    .duration(UPDATE_TRANS_MS)
                    .attr('x1', xScale(currentBrushExtent[0]))
                    .attr('y1', yScale(scaleBg(app.thresholds.bg_high)))
                    .attr('x2', xScale(currentBrushExtent[1]))
                    .attr('y2', yScale(scaleBg(app.thresholds.bg_high)));

                focus.select('.target-top-line')
                    .transition()
                    .duration(UPDATE_TRANS_MS)
                    .attr('x1', xScale(currentBrushExtent[0]))
                    .attr('y1', yScale(scaleBg(app.thresholds.bg_target_top)))
                    .attr('x2', xScale(currentBrushExtent[1]))
                    .attr('y2', yScale(scaleBg(app.thresholds.bg_target_top)));

                focus.select('.target-bottom-line')
                    .transition()
                    .duration(UPDATE_TRANS_MS)
                    .attr('x1', xScale(currentBrushExtent[0]))
                    .attr('y1', yScale(scaleBg(app.thresholds.bg_target_bottom)))
                    .attr('x2', xScale(currentBrushExtent[1]))
                    .attr('y2', yScale(scaleBg(app.thresholds.bg_target_bottom)));

                focus.select('.low-line')
                    .transition()
                    .duration(UPDATE_TRANS_MS)
                    .attr('x1', xScale(currentBrushExtent[0]))
                    .attr('y1', yScale(scaleBg(app.thresholds.bg_low)))
                    .attr('x2', xScale(currentBrushExtent[1]))
                    .attr('y2', yScale(scaleBg(app.thresholds.bg_low)));

                // transition open-top line to correct location
                focus.select('.open-top')
                    .transition()
                    .duration(UPDATE_TRANS_MS)
                    .attr('x1', xScale2(currentBrushExtent[0]))
                    .attr('y1', yScale(scaleBg(30)))
                    .attr('x2', xScale2(currentBrushExtent[1]))
                    .attr('y2', yScale(scaleBg(30)));

                // transition open-left line to correct location
                focus.select('.open-left')
                    .transition()
                    .duration(UPDATE_TRANS_MS)
                    .attr('x1', xScale2(currentBrushExtent[0]))
                    .attr('y1', focusHeight)
                    .attr('x2', xScale2(currentBrushExtent[0]))
                    .attr('y2', chartHeight);

                // transition open-right line to correct location
                focus.select('.open-right')
                    .transition()
                    .duration(UPDATE_TRANS_MS)
                    .attr('x1', xScale2(currentBrushExtent[1]))
                    .attr('y1', focusHeight)
                    .attr('x2', xScale2(currentBrushExtent[1]))
                    .attr('y2', chartHeight);

                // transition high line to correct location
                context.select('.high-line')
                    .transition()
                    .duration(UPDATE_TRANS_MS)
                    .attr('x1', xScale2(dataRange[0]))
                    .attr('y1', yScale2(scaleBg(app.thresholds.bg_target_top)))
                    .attr('x2', xScale2(dataRange[1]))
                    .attr('y2', yScale2(scaleBg(app.thresholds.bg_target_top)));

                // transition low line to correct location
                context.select('.low-line')
                    .transition()
                    .duration(UPDATE_TRANS_MS)
                    .attr('x1', xScale2(dataRange[0]))
                    .attr('y1', yScale2(scaleBg(app.thresholds.bg_target_bottom)))
                    .attr('x2', xScale2(dataRange[1]))
                    .attr('y2', yScale2(scaleBg(app.thresholds.bg_target_bottom)));
            }
        }

        // update domain
        xScale2.domain(dataRange);

        // only if a user brush is not active, update brush and focus chart with recent data
        // else, just transition brush
        var updateBrush = d3.select('.brush').transition().duration(UPDATE_TRANS_MS);
        if (!brushInProgress) {
            updateBrush
                .call(brush.extent([new Date(dataRange[1].getTime() - FOCUS_DATA_RANGE_MS), dataRange[1]]));
            brushed(true, true);
        } else {
            updateBrush
                .call(brush.extent([currentBrushExtent[0], currentBrushExtent[1]]));
            brushed(true, true);
        }

        // bind up the context chart data to an array of circles
        var contextCircles = context.selectAll('circle')
            .data(data);

        function prepareContextCircles(sel) {
            sel.attr('cx', function (d) { return xScale2(d.date); })
                .attr('cy', function (d) { return yScale2(d.sgv); })
                .attr('fill', function (d) { return d.color; })
                .style('opacity', function (d) { return highlightBrushPoints(d) })
                .attr('stroke-width', function (d) {if (d.type == 'mbg') return 2; else return 0; })
                .attr('stroke', function (d) { return 'white'; })
                .attr('r', function(d) { if (d.type == 'mbg') return 4; else return 2;});

            return sel;
        }

        // if already existing then transition each circle to its new position
        prepareContextCircles(contextCircles.transition().duration(UPDATE_TRANS_MS));

        // if new circle then just display
        prepareContextCircles(contextCircles.enter().append('circle'));

        contextCircles.exit()
            .remove();

        // update x axis domain
        context.select('.x')
            .call(xAxis2);
    }

    function sgvToColor(sgv) {
        var color = 'grey';

        if (browserSettings.theme == 'colors') {
            if (sgv > app.thresholds.bg_high) {
                color = 'red';
            } else if (sgv > app.thresholds.bg_target_top) {
                color = 'yellow';
            } else if (sgv >= app.thresholds.bg_target_bottom && sgv <= app.thresholds.bg_target_top) {
                color = '#4cff00';
            } else if (sgv < app.thresholds.bg_low) {
                color = 'red';
            } else if (sgv < app.thresholds.bg_target_bottom) {
                color = 'yellow';
            }
        }

        return color;
    }

    function generateAlarm(file) {
        alarmInProgress = true;
        var selector = '.audio.alarms audio.' + file;
        d3.select(selector).each(function (d, i) {
            var audio = this;
            playAlarm(audio);
            $(this).addClass('playing');
        });
        var bgButton = $('#bgButton');
        bgButton.show();
        bgButton.toggleClass('urgent', file == urgentAlarmSound);
        var noButton = $('#noButton');
        noButton.hide();
        $('#container').addClass('alarming');
        $('.container .currentBG').text();

    }

    function playAlarm(audio) {
        // ?mute=true disables alarms to testers.
        if (querystring.mute != 'true') {
            audio.play();
        } else {
            showNotification('Alarm was muted (?mute=true)');
        }
    }

    function stopAlarm(isClient, silenceTime) {
        alarmInProgress = false;
        var bgButton = $('#bgButton');
        bgButton.hide();
        var noButton = $('#noButton');
        noButton.show();
        d3.selectAll('audio.playing').each(function (d, i) {
            var audio = this;
            audio.pause();
            $(this).removeClass('playing');
        });

        $('#container').removeClass('alarming');

        // only emit ack if client invoke by button press
        if (isClient) {
            socket.emit('ack', currentAlarmType || 'alarm', silenceTime);
            brushed(false, true);
        }
    }

    function timeAgo(offset) {
        var parts = {},
            MINUTE = 60,
            HOUR = 3600,
            DAY = 86400,
            WEEK = 604800;

        //offset = (MINUTE * MINUTES_SINCE_LAST_UPDATE_WARN) + 60
        //offset = (MINUTE * MINUTES_SINCE_LAST_UPDATE_URGENT) + 60

        if (offset <= MINUTE)              parts = { label: 'now' };
        if (offset <= MINUTE * 2)          parts = { label: '1 min ago' };
        else if (offset < (MINUTE * 60))   parts = { value: Math.round(Math.abs(offset / MINUTE)), label: 'mins' };
        else if (offset < (HOUR * 2))      parts = { label: '1 hr ago' };
        else if (offset < (HOUR * 24))     parts = { value: Math.round(Math.abs(offset / HOUR)), label: 'hrs' };
        else if (offset < DAY)             parts = { label: '1 day ago' };
        else if (offset < (DAY * 7))       parts = { value: Math.round(Math.abs(offset / DAY)), label: 'day' };
        else if (offset < (WEEK * 52))     parts = { value: Math.round(Math.abs(offset / WEEK)), label: 'week' };
        else                               parts = { label: 'a long time ago' };

        if (offset > (MINUTE * MINUTES_SINCE_LAST_UPDATE_URGENT)) {
            var lastEntry = $('#lastEntry');
            lastEntry.removeClass('warn');
            lastEntry.addClass('urgent');

            $('.bgStatus').removeClass('current');
        } else if (offset > (MINUTE * MINUTES_SINCE_LAST_UPDATE_WARN)) {
            var lastEntry = $('#lastEntry');
            lastEntry.removeClass('urgent');
            lastEntry.addClass('warn');
        } else {
            $('.bgStatus').addClass('current');
            $('#lastEntry').removeClass('warn urgent');
        }

        if (parts.value)
            return parts.value + ' ' + parts.label + ' ago';
        else
            return parts.label;

    }

    function calcBGByTime(time) {
        var closeBGs = data.filter(function(d) {
            if (!d.y) {
                return false;
            } else {
                return Math.abs((new Date(d.date)).getTime() - time) <= SIX_MINS_IN_MS;
            }
        });

        var totalBG = 0;
        closeBGs.forEach(function(d) {
            totalBG += d.y;
        });

        return totalBG ? (totalBG / closeBGs.length) : 450;
    }

    function scaledTreatmentBG(treatment) {
        //TODO: store units in db per treatment, and use that for conversion, until then assume glucose doesn't need to be scaled
        //      Care Portal treatment form does ask for the display units to be used
        //      other option is to convert on entry, but then need to correctly identify/handel old data
        return treatment.glucose || scaleBg(calcBGByTime(treatment.created_at.getTime()));
    }

    ////////////////////////////////////////////////////////////////////////////////////////////////////////////////////////
    //draw a compact visualization of a treatment (carbs, insulin)
    ////////////////////////////////////////////////////////////////////////////////////////////////////////////////////////
    function drawTreatment(treatment, scale, showValues) {

        if (!treatment.carbs && !treatment.insulin) return;

        var CR = treatment.CR || 20;
        var carbs = treatment.carbs || CR;
        var insulin = treatment.insulin || 1;

        var R1 = Math.sqrt(Math.min(carbs, insulin * CR)) / scale,
            R2 = Math.sqrt(Math.max(carbs, insulin * CR)) / scale,
            R3 = R2 + 8 / scale;

        var arc_data = [
            { 'element': '', 'color': 'white', 'start': -1.5708, 'end': 1.5708, 'inner': 0, 'outer': R1 },
            { 'element': '', 'color': 'transparent', 'start': -1.5708, 'end': 1.5708, 'inner': R2, 'outer': R3 },
            { 'element': '', 'color': '#0099ff', 'start': 1.5708, 'end': 4.7124, 'inner': 0, 'outer': R1 },
            { 'element': '', 'color': 'transparent', 'start': 1.5708, 'end': 4.7124, 'inner': R2, 'outer': R3 }
        ];

        arc_data[0].outlineOnly = !treatment.carbs;
        arc_data[2].outlineOnly = !treatment.insulin;

        if (treatment.carbs > 0) arc_data[1].element = Math.round(treatment.carbs) + ' g';
        if (treatment.insulin > 0) arc_data[3].element = Math.round(treatment.insulin * 100) / 100 + ' U';

        var arc = d3.svg.arc()
            .innerRadius(function (d) { return 5 * d.inner; })
            .outerRadius(function (d) { return 5 * d.outer; })
            .endAngle(function (d) { return d.start; })
            .startAngle(function (d) { return d.end; });

        var treatmentDots = focus.selectAll('treatment-dot')
            .data(arc_data)
            .enter()
            .append('g')
            .attr('transform', 'translate(' + xScale(treatment.created_at.getTime()) + ', ' + yScale(scaledTreatmentBG(treatment)) + ')')
            .on('mouseover', function () {
                tooltip.transition().duration(TOOLTIP_TRANS_MS).style('opacity', .9);
                tooltip.html('<strong>Time:</strong> ' + formatTime(treatment.created_at) + '<br/>' + '<strong>Treatment type:</strong> ' + treatment.eventType + '<br/>' +
                        (treatment.carbs ? '<strong>Carbs:</strong> ' + treatment.carbs + '<br/>' : '') +
                        (treatment.insulin ? '<strong>Insulin:</strong> ' + treatment.insulin + '<br/>' : '') +
                        (treatment.glucose ? '<strong>BG:</strong> ' + treatment.glucose + (treatment.glucoseType ? ' (' + treatment.glucoseType + ')': '') + '<br/>' : '') +
                        (treatment.enteredBy ? '<strong>Entered by:</strong> ' + treatment.enteredBy + '<br/>' : '') +
                        (treatment.notes ? '<strong>Notes:</strong> ' + treatment.notes : '')
                )
                .style('left', (d3.event.pageX) + 'px')
                .style('top', (d3.event.pageY - 28) + 'px');
            })
            .on('mouseout', function () {
                tooltip.transition()
                    .duration(TOOLTIP_TRANS_MS)
                    .style('opacity', 0);
            });
        var arcs = treatmentDots.append('path')
            .attr('class', 'path')
            .attr('fill', function (d, i) { if (d.outlineOnly) return 'transparent'; else return d.color; })
            .attr('stroke-width', function (d) {if (d.outlineOnly) return 1; else return 0; })
            .attr('stroke', function (d) { return d.color; })
            .attr('id', function (d, i) { return 's' + i; })
            .attr('d', arc);


        // labels for carbs and insulin
        if (showValues) {
            var label = treatmentDots.append('g')
                .attr('class', 'path')
                .attr('id', 'label')
                .style('fill', 'white');
            label.append('text')
                .style('font-size', 30 / scale)
                .style('font-family', 'Arial')
                .style('text-shadow', '0px 0px 10px rgba(0, 0, 0, 1)')
                .attr('text-anchor', 'middle')
                .attr('dy', '.35em')
                .attr('transform', function (d) {
                    d.outerRadius = d.outerRadius * 2.1;
                    d.innerRadius = d.outerRadius * 2.1;
                    return 'translate(' + arc.centroid(d) + ')';
                })
                .text(function (d) { return d.element; });
        }
    }

    ////////////////////////////////////////////////////////////////////////////////////////////////////////////////////////
    // functions to predict
    ////////////////////////////////////////////////////////////////////////////////////////////////////////////////////////

    function roundByUnits(value) {
        if (browserSettings.units == 'mmol') {
            return value.toFixed(1);
        } else {
            return Math.round(value);
        }
    }

    function predictARDeltas(actual, lookback, tick) {
        var predict_hr = 4;
        var ONE_MINUTE = 60 * 1000;
        var FIVE_MINUTES = 5 * ONE_MINUTE;
        var predictedDeltas = [];
        var BG_REF = scaleBg(140);
        var BG_MIN = scaleBg(36);
        var BG_MAX = scaleBg(400);
        var ARpredict_hr = 0.5;

        if (actual.length < lookback+1) {
            for (var i = 0; i < predict_hr/(tick*ONE_MINUTE); i++) {
                predictedDeltas[i] = 0;
            }
        } else {
            var elapsedMins = (actual[actual.length-1].date - actual[actual.length-1-lookback].date) / ONE_MINUTE;
            // construct a "5m ago" sgv offset from current sgv by the average change over the lookback interval
            var lookbackSgvChange = actual[actual.length-1].sgv-actual[actual.length-1-lookback].sgv;
            var fiveMinAgoSgv = actual[actual.length-1].sgv - lookbackSgvChange/elapsedMins*5;
            var y = [Math.log(fiveMinAgoSgv / BG_REF), Math.log(actual[actual.length-1].sgv / BG_REF)];
            var initial = actual[actual.length-1].sgv;
            var AR = [-0.723, 1.716];
            var dt = actual[actual.length-1-lookback].date.getTime();
            for (var i = 0; i < predict_hr*60/tick; i++) {
                if (i < ARpredict_hr*60/tick) {
                    y = [y[1], AR[0] * y[0] + AR[1] * y[1]];
                    dt = dt + tick*ONE_MINUTE;
                    var sgv = Math.max(BG_MIN, Math.min(BG_MAX, roundByUnits(BG_REF * Math.exp((y[1])))));
                    var delta = sgv - initial;
                }
                predictedDeltas[i] = delta;
                if (i > 0 && delta == predictedDeltas[i-1]) { return predictedDeltas; }
            }
        }
        return predictedDeltas;
    }

    // this function returns the BGs retrospectively predicted retroLookback minutes prior,
    // based on full knowlege of all insulin and carbs taken before and after that
    function retroPredictBgs(dataRaw, treatments, profile, retroLookback, ARLookback) {
        // for each data point, we need to run predictDIYPS to get the retroLookback-minute-later rPredicted data point
        // how far back to look for the starting point of each retrospective BG prediction
        var predicted = [];
        var n=parseInt(retroLookback/5)-1;
        // sometimes data contains duplicates.  uniq it.
        var lastDate = new Date("1/1/1970");
        var data = dataRaw.filter(function(n) {
            if ( (lastDate.getTime() + ONE_MIN_IN_MS) < n.date.getTime()) {
                lastDate = n.date;
                return n;
            }
        });

        //data.filter(function(d) {
            //d.date = new Date(d.x);
            //d.sgv = scaleBg(d.y);
        //});
        for (var i=0; i < data.length; i++) {
            var time = new Date(data[i].date);
            var nowData = data.filter(function(d) {
                return d.date.getTime() <= time.getTime();
            });
            var rPredBg = predictDIYPS(nowData, treatments, profile, time, ARLookback, retroLookback/60+0.5)[n];
            predicted[i] = {
                // Add 2000 ms so not same point as SG
                date: new Date(rPredBg.date.getTime() + 2000),
                sgv: rPredBg.sgv,
                color: 'blue'
            };
            predicted.forEach(function (d) {
                d.type = 'retro-forecast';
            })
        }
        return predicted;
    }

    function predictDIYPS(actual, treatments, profile, time, ARLookback, predict_hr) {
        var tick = 5;
        var ONE_MINUTE = 60 * 1000;
        var FIVE_MINUTES = 5 * ONE_MINUTE;
        var predicted = [];
        var BG_MIN = scaleBg(36);
        var BG_MAX = scaleBg(400);
        if (typeof predict_hr === 'undefined') {
            var predict_hr = 4;
        }
        var dt = time.getTime();
        var predictedColor = 'purple';
        if (browserSettings.theme == "colors") {
            predictedColor = 'purple';
        }
        var bgPred = bgPredictions(treatments, actual, predict_hr, time, tick);
        var predARDeltas = predictARDeltas(actual, ARLookback, tick);
        var predUntil = new Date(dt);
        predUntil.setMinutes(predUntil.getMinutes() + predict_hr*60);
        if (actual.length > 0) {
            var bgi = parseInt(actual[actual.length-1].sgv);
        }
        var j=predict_hr*60/tick-1;
        for (var i = 0; i < j; i++) {
        //for (var i = 0; i < predict_hr*60/tick-1; i++) {
            dt = dt + tick*ONE_MINUTE;
            var date = new Date(dt - FIVE_MINUTES);
            if (date > predUntil) { break; }
            if (i+1 >= bgPred.predBgs.length) { break; }
            var predBg = bgPred.predBgs[i];
            if (i==0) {
                var predBgDelta = predBg.bg - bgi;
                var predARDelta = predARDeltas[0];
            }
            else {
                predBgDelta = bgPred.predBgs[i].bg - bgPred.predBgs[i-1].bg; 
                predARDelta = predARDeltas[i]-predARDeltas[i-1];
            }
            if (i < predARDeltas.length) {
                //bgi = bgi + (predBgDelta + predARDelta)/2;
                bgi = bgi + ( predBgDelta*i + predARDelta*(4-i) )/4;
            }
            else {
                bgi = bgi + predBgDelta;
            }
            predicted[i] = {
                // Add 2000 ms so not same point as SG
                date: new Date(predBg.time.getTime() + 2000),
                sgv: Math.max(BG_MIN, Math.min(BG_MAX,bgi)),
                color: predictedColor
            };
            predicted.forEach(function (d) {
                d.type = 'forecast';
                if (d.sgv < BG_MIN)
                    d.color = 'transparent';
            })
        }
        return predicted;
    }

    function updateClock() {
        updateClockDisplay();
        var interval = (60 - (new Date()).getSeconds()) * 1000 + 5;
        setTimeout(updateClock,interval);

        updateTimeAgo();

        // Dim the screen by reducing the opacity when at nighttime
        if (browserSettings.nightMode) {
            var dateTime = new Date();
            if (opacity.current != opacity.NIGHT && (dateTime.getHours() > 21 || dateTime.getHours() < 7)) {
                $('body').css({ 'opacity': opacity.NIGHT });
            } else {
                $('body').css({ 'opacity': opacity.DAY });
            }
        }
    }

    function updateClockDisplay() {
        if (inRetroMode()) return;
        now = Date.now();
        var dateTime = new Date(now);
        $('#currentTime').text(formatTime(dateTime)).css('text-decoration', '');
    }

    function updateTimeAgo() {
        if (!latestSGV || inRetroMode()) return;

        if (latestSGV.y < 39) {
            $('#lastEntry').text('CGM ERROR').removeClass('current').addClass('urgent');
        } else {
            var secsSinceLast = (Date.now() - new Date(latestSGV.x).getTime()) / 1000;
            $('#lastEntry').text(timeAgo(secsSinceLast)).toggleClass('current', secsSinceLast < 10 * 60);
        }
    }


    function iobTotal(treatments, time) {
        var iob= 0;
        var activity = 0;
        if (!treatments) return {};
        if (typeof time === 'undefined') {
            var time = new Date();
        }

        treatments.forEach(function(treatment) {
            if(treatment.created_at < time) {
                var tIOB = iobCalc(treatment, time);
                if (tIOB && tIOB.iobContrib) iob += tIOB.iobContrib;
                if (tIOB && tIOB.activityContrib) activity += tIOB.activityContrib;
            }
        });
        return {
            iob: iob,
            activity: activity
        };
    }

    function cobTotal(treatments, time) {
        var liverSensRatio = 1;
        var sens = profile.sens;
        var carbratio = profile.carbratio;
        var cob=0;
        if (!treatments) return {};
        if (typeof time === 'undefined') {
            var time = new Date();
        }

        var isDecaying = 0;
        var lastDecayedBy = new Date("1/1/1970");
        var carbs_hr = profile.carbs_hr;

        treatments.forEach(function(treatment) {
            if(treatment.carbs && treatment.created_at < time) {
                var cCalc = cobCalc(treatment, lastDecayedBy, time);
                var decaysin_hr = (cCalc.decayedBy-time)/1000/60/60;
                if (decaysin_hr > -10) {
                    var actStart = iobTotal(treatments, lastDecayedBy).activity;
                    var actEnd = iobTotal(treatments, cCalc.decayedBy).activity;
                    var avgActivity = (actStart+actEnd)/2;
                    var delayedCarbs = avgActivity*liverSensRatio*sens/carbratio;
                    var delayMinutes = Math.round(delayedCarbs/carbs_hr*60);
                    if (delayMinutes > 0) {
                        cCalc.decayedBy.setMinutes(cCalc.decayedBy.getMinutes() + delayMinutes);
                        decaysin_hr = (cCalc.decayedBy-time)/1000/60/60;
                    }
                }

                if (cCalc) {
                    lastDecayedBy = cCalc.decayedBy;
                }

                if (decaysin_hr > 0) {
            //console.info("Adding " + delayMinutes + " minutes to decay of " + treatment.carbs + "g bolus at " + treatment.created_at);
                    cob = Math.min(cCalc.initialCarbs, decaysin_hr * carbs_hr);
                    isDecaying = cCalc.isDecaying;
                }
                else { 
                    cob = 0;
                }

            }
        });
        var rawCarbImpact = isDecaying*sens/carbratio*carbs_hr/60;
        return {
            decayedBy: lastDecayedBy,
            isDecaying: isDecaying,
            carbs_hr: carbs_hr,
            rawCarbImpact: rawCarbImpact,
            cob: cob
        };
    }

    function carbImpact(rawCarbImpact, insulinImpact) {
        var liverSensRatio = 1.0;
        var liverCarbImpactMax = 0.7;
        var liverCarbImpact = Math.min(liverCarbImpactMax, liverSensRatio*insulinImpact);
        //var liverCarbImpact = liverSensRatio*insulinImpact;
        var netCarbImpact = Math.max(0, rawCarbImpact-liverCarbImpact);
        var totalImpact = netCarbImpact - insulinImpact;
        return {
            netCarbImpact: netCarbImpact,
            totalImpact: totalImpact
        }
    }

    function bgPredictions(treatments, current, predict_hr, time, tick) {
        //console.info("bgPredictions called");
        var sgv;
        var endtime=new Date(time);

        if (current.length > 0) {
            sgv=parseInt(current[current.length-1].sgv);
        }
        if (sgv < 40 && cal) {
            sgv = rawIsigToRawBg(latestSGV, cal);
        }
        var predBgs = [];
        var bgi = sgv;
        var carbsDecaying = 0;
        endtime.setMinutes(endtime.getMinutes() + predict_hr*60);


        var t = new Date(time.getTime());
        for (t.setMinutes(t.getMinutes() + tick); t < endtime; t.setMinutes(t.getMinutes() + tick)) {
            var sens = profile.sens;
            var carbratio = profile.carbratio;
            var carbs_hr = profile.carbs_hr;
            var iTotal = iobTotal(treatments, t);
            var cTotal = cobTotal(treatments, t);
            var insulinImpact = iTotal.activity;
            var rawCarbImpact = cTotal.rawCarbImpact;
            var totalImpact = carbImpact(rawCarbImpact, insulinImpact).totalImpact*tick;
            bgi = bgi + totalImpact;
            var time = new Date(t.getTime());
            var predBg = {};
            predBg.bg = bgi;
            predBg.time = time;
            predBgs.push(predBg);
        }

        var max = roundByUnits(Math.max(predBgs));
        var min = roundByUnits(Math.min(predBgs));
        return {
            predBgs: predBgs,
            max: max,
            min: min,
            sens: sens,
            sgv: sgv
        };
    }


    function cobCalc(treatment, lastDecayedBy, time) {

        var carbs_hr = profile.carbs_hr;
        var delay = 20;
        var carbs_min = carbs_hr / 60;
        var isDecaying = 0;        
        var initialCarbs;

        if (treatment.carbs) {
            var carbTime = new Date(treatment.created_at);

            var decayedBy = new Date(carbTime);
            var minutesleft = (lastDecayedBy-carbTime)/1000/60;
            decayedBy.setMinutes(decayedBy.getMinutes() + Math.max(delay,minutesleft) + treatment.carbs/carbs_min); 
            if(delay > minutesleft) { 
                initialCarbs = parseInt(treatment.carbs); 
            }
            else { 
                initialCarbs = parseInt(treatment.carbs) + minutesleft*carbs_min; 
            }
            var startDecay = new Date(carbTime);
            startDecay.setMinutes(carbTime.getMinutes() + delay);
            if (time < lastDecayedBy || time > startDecay) {
                isDecaying = 1;
            }
            else {
                isDecaying = 0;
            }
            return {
                initialCarbs: initialCarbs,
                decayedBy: decayedBy,
                isDecaying: isDecaying,
                carbTime: carbTime
            };
        }
        else {
            return '';
        }
    }

    function iobCalc(treatment, time) {

        var dia=profile.dia;
        if (dia == 3) {
            var peak=75;
        } else {
            console.warn('DIA of ' + dia + 'not supported');
        }
        var sens=profile.sens;
        if (typeof time === 'undefined') {
            var time = new Date();
        }

        if (treatment.insulin) {
            var bolusTime=new Date(treatment.created_at);
            var minAgo=(time-bolusTime)/1000/60;

            if (minAgo < 0) { 
                var iobContrib=0;
                var activityContrib=0;
            }
            if (minAgo < peak) {
                var x = minAgo/5+1;
                var iobContrib=treatment.insulin*(1-0.001852*x*x+0.001852*x);
                var activityContrib=sens*treatment.insulin*(2/dia/60/peak)*minAgo;

            }
            else if (minAgo < 180) {
                var x = (minAgo-75)/5;
                var iobContrib=treatment.insulin*(0.001323*x*x - .054233*x + .55556);
                var activityContrib=sens*treatment.insulin*(2/dia/60-(minAgo-peak)*2/dia/60/(60*dia-peak));
            }
            else {
                var iobContrib=0;
                var activityContrib=0;
            }
            return {
                iobContrib: iobContrib,
                activityContrib: activityContrib
            };
        }
        else {
            return '';
        }
    }


    function init() {

        jqWindow = $(window);

        tooltip = d3.select('body').append('div')
            .attr('class', 'tooltip')
            .style('opacity', 0);

        // Tick Values
        if (browserSettings.units == 'mmol') {
            tickValues = [
                  2.0
                , Math.round(scaleBg(app.thresholds.bg_low))
                , Math.round(scaleBg(app.thresholds.bg_target_bottom))
                , 6.0
                , Math.round(scaleBg(app.thresholds.bg_target_top))
                , Math.round(scaleBg(app.thresholds.bg_high))
                , 22.0
            ];
        } else {
            tickValues = [
                  40
                , app.thresholds.bg_low
                , app.thresholds.bg_target_bottom
                , 120
                , app.thresholds.bg_target_top
                , app.thresholds.bg_high
                , 400
            ];
        }

        futureOpacity = d3.scale.linear( )
            .domain([TWENTY_FIVE_MINS_IN_MS, SIXTY_MINS_IN_MS])
            .range([0.8, 0.1]);

        // create svg and g to contain the chart contents
        charts = d3.select('#chartContainer').append('svg')
            .append('g')
            .attr('class', 'chartContainer')
            .attr('transform', 'translate(' + padding.left + ',' + padding.top + ')');

        focus = charts.append('g');

        // create the x axis container
        focus.append('g')
            .attr('class', 'x axis');

        // create the y axis container
        focus.append('g')
            .attr('class', 'y axis');

        context = charts.append('g');

        // create the x axis container
        context.append('g')
            .attr('class', 'x axis');

        // create the y axis container
        context.append('g')
            .attr('class', 'y axis');

        // look for resize but use timer to only call the update script when a resize stops
        var resizeTimer;
        window.onresize = function () {
            clearTimeout(resizeTimer);
            resizeTimer = setTimeout(function () {
                updateChart(false);
            }, 100);
        };

        updateClock();

        var silenceDropdown = new Dropdown('.dropdown-menu');

        $('#bgButton').click(function (e) {
            silenceDropdown.open(e);
        });

        $('#silenceBtn').find('a').click(function (e) {
            stopAlarm(true, $(this).data('snooze-time'));
            e.preventDefault();
        });

        ////////////////////////////////////////////////////////////////////////////////////////////////////////////////////////
        // Client-side code to connect to server and handle incoming data
        ////////////////////////////////////////////////////////////////////////////////////////////////////////////////////////
        socket = io.connect();

        socket.on('sgv', function (d) {
            if (d.length > 1) {
                // change the next line so that it uses the prediction if the signal gets lost (max 1/2 hr)
                if (d[0].length) {
                    latestUpdateTime = Date.now();
                    latestSGV = d[0][d[0].length - 1];
                    prevSGV = d[0][d[0].length - 2];
                }

                treatments = d[3];
                treatments.forEach(function (d) {
                    d.created_at = new Date(d.created_at);
                });

                profile = d[4][0];
                cal = d[5][d[5].length-1];

                var temp1 = [ ];
                if (cal && showRawBGs()) {
                    temp1 = d[0].map(function (entry) {
                        var rawBg = rawIsigToRawBg(entry, cal);
                        return { date: new Date(entry.x - 2 * 1000), y: rawBg, sgv: scaleBg(rawBg), color: 'white', type: 'rawbg'}
                    }).filter(function(entry) { return entry.y > 0});
                }
                var temp2 = d[0].map(function (obj) {
                    return { date: new Date(obj.x), y: obj.y, sgv: scaleBg(obj.y), direction: obj.direction, color: sgvToColor(obj.y), type: 'sgv', noise: obj.noise}
                });
                data = [];
                data = data.concat(temp1, temp2);

                // TODO: This is a kludge to advance the time as data becomes stale by making old predictor clear (using color = 'none')
                // This shouldn't have to be sent and can be fixed by using xScale.domain([x0,x1]) function with
                // 2 days before now as x0 and 30 minutes from now for x1 for context plot, but this will be
                // required to happen when 'now' event is sent from websocket.js every minute.  When fixed,
                // remove all 'color != 'none'' code
                data = data.concat(d[1].map(function (obj) { return { date: new Date(obj.x), y: obj.y, sgv: scaleBg(obj.y), color: 'none', type: 'server-forecast'} }));

                //Add MBG's also, pretend they are SGV's
                data = data.concat(d[2].map(function (obj) { return { date: new Date(obj.x), y: obj.y, sgv: scaleBg(obj.y), color: 'red', type: 'mbg', device: obj.device } }));

                data.forEach(function (d) {
                    if (d.y < 39)
                        d.color = 'transparent';
                });

                if (!isInitialData) {
                    isInitialData = true;
                    initializeCharts();
                }
                else {
                    updateChart(false);
                }
            }
        });

        ////////////////////////////////////////////////////////////////////////////////////////////////////////////////////////
        // Alarms and Text handling
        ////////////////////////////////////////////////////////////////////////////////////////////////////////////////////////
        socket.on('connect', function () {
            console.log('Client connected to server.')
        });

        //with predicted alarms, latestSGV may still be in target so to see if the alarm
        //  is for a HIGH we can only check if it's >= the bottom of the target
        function isAlarmForHigh() {
            return latestSGV.y >= app.thresholds.bg_target_bottom;
        }

        //with predicted alarms, latestSGV may still be in target so to see if the alarm
        //  is for a LOW we can only check if it's <= the top of the target
        function isAlarmForLow() {
            return latestSGV.y <= app.thresholds.bg_target_top;
        }

        socket.on('alarm', function () {
            console.info('alarm received from server');
            var enabled = (isAlarmForHigh() && browserSettings.alarmHigh) || (isAlarmForLow() && browserSettings.alarmLow);
            if (enabled) {
                console.log('Alarm raised!');
                currentAlarmType = 'alarm';
                generateAlarm(alarmSound);
            } else {
                console.info('alarm was disabled locally', latestSGV.y, browserSettings);
            }
            brushInProgress = false;
            updateChart(false);
        });
        socket.on('urgent_alarm', function () {
            console.info('urgent alarm received from server');
            var enabled = (isAlarmForHigh() && browserSettings.alarmUrgentHigh) || (isAlarmForLow() && browserSettings.alarmUrgentLow);
            if (enabled) {
                console.log('Urgent alarm raised!');
                currentAlarmType = 'urgent_alarm';
                generateAlarm(urgentAlarmSound);
            } else {
                console.info('urgent alarm was disabled locally', latestSGV.y, browserSettings);
            }
            brushInProgress = false;
            updateChart(false);
        });
        socket.on('clear_alarm', function () {
            if (alarmInProgress) {
                console.log('clearing alarm');
                stopAlarm();
            }
        });


        $('#testAlarms').click(function(event) {
            d3.selectAll('.audio.alarms audio').each(function () {
                var audio = this;
                playAlarm(audio);
                setTimeout(function() {
                    audio.pause();
                }, 4000);
            });
            event.preventDefault();
        });
    }

    $.ajax('/api/v1/status.json', {
        success: function (xhr) {
            app = { name: xhr.name
                , version: xhr.version
                , head: xhr.head
                , apiEnabled: xhr.apiEnabled
                , enabledOptions: xhr.enabledOptions || ''
                , thresholds: xhr.thresholds
                , alarm_types: xhr.alarm_types
                , units: xhr.units
                , careportalEnabled: xhr.careportalEnabled
            };
        }
    }).done(function() {
        $('.appName').text(app.name);
        $('.version').text(app.version);
        $('.head').text(app.head);
        if (app.apiEnabled) {
            $('.serverSettings').show();
        }
        $('#treatmentDrawerToggle').toggle(app.careportalEnabled);
        browserSettings = getBrowserSettings(browserStorage);
        init();
    });

})();<|MERGE_RESOLUTION|>--- conflicted
+++ resolved
@@ -127,7 +127,7 @@
         } else if (noise < 2 && browserSettings.showRawbg != 'always') {
           return 0;
         } else if (filtered == 0 || sgv < 40) {
-            console.info("Skipping ratio adjustment for SGV " + sgv);
+            console.info('Skipping ratio adjustment for SGV ' + sgv);
             return scale * (unfiltered - intercept) / slope;
         } else {
             var ratio = scale * (filtered - intercept) / slope / sgv;
@@ -293,11 +293,8 @@
             }
         }
 
-        var nowDate = new Date(brushExtent[1] - THIRTY_MINS_IN_MS);
-
-<<<<<<< HEAD
         var nowDate = new Date(brushExtent[1] - predict_hr * SIXTY_MINS_IN_MS);
-=======
+
         var currentBG = $('.bgStatus .currentBG')
             , currentDirection = $('.bgStatus .currentDirection')
             , currentDetails = $('.bgStatus .currentDetails');
@@ -344,53 +341,60 @@
             return bgDeltaString;
         }
 
+        function calcDIYPSDisplay(time) {
+            var iTotal = iobTotal(treatments, time);
+            var iob = Math.round(iTotal.iob * 10) / 10;
+            var cTotal = cobTotal(treatments, time);
+            var cob = Math.round(cTotal.cob);
+            var tick = 5;
+            var insulinImpact = iTotal.activity;
+            var rawCarbImpact = cTotal.rawCarbImpact;
+            var cImpact = carbImpact(rawCarbImpact, insulinImpact);
+            var totalImpact = roundByUnits((cImpact.totalImpact * tick) * 10) / 10;
+            if (totalImpact > 0) totalImpact = '+' + totalImpact;
+
+            return {
+                iobCOB: 'IOB ' + iob + 'U,  COB ' + cob + 'g',
+                bgi: ', BGI: ' + totalImpact
+            }
+        }
+
         var color = inRetroMode() ? 'grey' : sgvToColor(latestSGV.y);
 
         $('.container #noButton .currentBG').css({color: color});
         $('.container #noButton .currentDirection').css({color: color});
         $('.container #noButton .currentDetails').css({color: color});
->>>>>>> 37069fc8
 
         // predict for retrospective data
         // by changing lookback from 1 to 2, we modify the AR algorithm to determine its initial slope from 10m
         // of data instead of 5, which eliminates the incorrect and misleading predictions generated when
         // the dexcom switches from unfiltered to filtered at the start of a rapid rise or fall, while preserving
         // almost identical predications at other times.
-<<<<<<< HEAD
-        var lookback=2;
+        var lookback = 2;
         var retroLookback = browserSettings.retroLookback;
         var retroStart = FOCUS_DATA_RANGE_MS+(retroLookback/60)*SIXTY_MINS_IN_MS;
         //var retroEnd = predict_hr*SIXTY_MINS_IN_MS + retroLookback/60*SIXTY_MINS_IN_MS;
 
-        if (inRetroMode()) {
-            // filter data for -12 and +5 minutes from reference time for retrospective focus data prediction
-            var plusFiveTime = (predict_hr * SIXTY_MINS_IN_MS) - 6*ONE_MIN_IN_MS;
-            var lookbackTime = (lookback+2)*FIVE_MINS_IN_MS + 2*ONE_MIN_IN_MS;
-            var sgvData = data.filter(function(d) {
-                return d.date.getTime() >= brushExtent[1].getTime() - retroStart &&
-                    //d.date.getTime() <= brushExtent[1].getTime() - retroEnd &&
-                    d.type == 'sgv';
-            });
-            var nowDataRaw = data.filter(function(d) {
-                return d.date.getTime() >= brushExtent[1].getTime() - plusFiveTime - lookbackTime &&
-                    d.date.getTime() <= brushExtent[1].getTime() - plusFiveTime &&
-                    d.type == 'sgv';
-=======
-        var lookback = 2;
-
         var nowData = data.filter(function(d) {
             return d.type == 'sgv';
         });
 
+        var diypsDisplay, displayTime, lookbackData;
+
         if (inRetroMode()) {
             // filter data for -12 and +5 minutes from reference time for retrospective focus data prediction
+            var plusFiveTime = (predict_hr * SIXTY_MINS_IN_MS) - 6 * ONE_MIN_IN_MS;
             var lookbackTime = (lookback + 2) * FIVE_MINS_IN_MS + 2 * ONE_MIN_IN_MS;
+
+            lookbackData = nowData.filter(function(d) {
+                return d.date.getTime() >= brushExtent[1].getTime() - retroStart
+            });
+
             nowData = nowData.filter(function(d) {
-                return d.date.getTime() >= brushExtent[1].getTime() - TWENTY_FIVE_MINS_IN_MS - lookbackTime &&
-                    d.date.getTime() <= brushExtent[1].getTime() - TWENTY_FIVE_MINS_IN_MS
->>>>>>> 37069fc8
+                return d.date.getTime() >= brushExtent[1].getTime() - plusFiveTime - lookbackTime &&
+                    d.date.getTime() <= brushExtent[1].getTime() - plusFiveTime
             });
-
+            
             // sometimes nowData contains duplicates.  uniq it.
             var lastDate = new Date('1/1/1970');
             nowData = nowData.filter(function(d) {
@@ -400,87 +404,22 @@
             });
 
             if (nowData.length > lookback) {
-<<<<<<< HEAD
                 var time = new Date(brushExtent[1] - predict_hr * SIXTY_MINS_IN_MS);
-                if (retroLookback > 0 && retroPredict) {
-                    var retroPrediction = retroPredictBgs(sgvData, treatments, profile, retroLookback, lookback);
-                    focusData = focusData.concat(retroPrediction);
-                }
-                var prediction = predictDIYPS(nowData, treatments, profile, time, lookback);
-                focusData = focusData.concat(prediction);
+                displayTime = time;
+
                 var focusPoint = nowData[nowData.length - 1];
                 var prevfocusPoint = nowData[nowData.length - 2];
 
-                var iTotal = iobTotal(treatments, time);
-                var iob = Math.round(iTotal.iob*10)/10;
-                var cTotal = cobTotal(treatments, time);
-                var cob = Math.round(cTotal.cob);
-
-                var tick = 5;
-                var insulinImpact = iTotal.activity;
-                var rawCarbImpact = cTotal.rawCarbImpact;
-                var cImpact = carbImpact(rawCarbImpact, insulinImpact);
-                var totalImpact = roundByUnits((cImpact.totalImpact*tick)*10)/10;
-                if (totalImpact > 0) totalImpact = "+" + totalImpact;
-
-                $("h1.iobCob").text("IOB " + iob + "U,  COB " + cob + "g");
-
-                //in this case the SGV is scaled
-                if (focusPoint.y < 39) {
-                    $('.container .currentBG').html(errorCodeToDisplay(focusPoint.y));
-                } else if (focusPoint.y < 40) {
-                    $('.container .currentBG').text('LOW');
-                } else if (focusPoint.y > 400) {
-                    $('.container .currentBG').text('HIGH');
-                } else {
-                    $('.container .currentBG').text(focusPoint.sgv);
-                }
-
-                var retroDelta = scaleBg(focusPoint.y) - scaleBg(prevfocusPoint.y);
-                if (browserSettings.units == 'mmol') {
-                    retroDelta = retroDelta.toFixed(1);
-                }
-
-                var retroDeltaString = retroDelta;
-                if (retroDelta >= 0) {
-                    retroDeltaString = '+' + retroDelta;
-                }
-
-                if (browserSettings.units == 'mmol') {
-                    retroDeltaString = retroDeltaString + ' mmol/L'
-                } else {
-                    retroDeltaString = retroDeltaString + ' mg/dL'
-                }
-
-                $('.container .currentBG').css('text-decoration','line-through');
-                $('.container .currentDetails')
-                    .text(retroDeltaString + ", BGI: " + totalImpact)
-                    .css('text-decoration','line-through');
-
-                if (focusPoint.y < 39) {
-                    $('.container .currentDirection').html('✖');
-                } else {
-                    $('.container .currentDirection').html(focusPoint.direction)
-                }
-            } else {
-                $('.container .currentBG')
-                    .text('---')
-                    .css('text-decoration','');
-                $('.container .currentDetails').text('');
-=======
-                var focusPoint = nowData[nowData.length - 1];
-                var prevfocusPoint = nowData[nowData.length - 2];
-
                 updateCurrentSGV(focusPoint.y);
+                diypsDisplay = calcDIYPSDisplay(time);
 
                 currentBG.css('text-decoration','line-through');
                 currentDirection.html(focusPoint.y < 39 ? '✖' : focusPoint.direction);
-                currentDetails.text(calcBGDelta(prevfocusPoint.y, focusPoint.y)).css('text-decoration','line-through');
+                currentDetails.text(calcBGDelta(prevfocusPoint.y, focusPoint.y) + diypsDisplay.bgi).css('text-decoration','line-through');
             } else {
                 currentBG.text('---').css('text-decoration','');
                 currentDirection.text('-');
                 currentDetails.text('');
->>>>>>> 37069fc8
             }
 
             $('#currentTime')
@@ -488,120 +427,49 @@
                 .css('text-decoration','line-through');
 
             $('#lastEntry').text('RETRO').removeClass('current');
-<<<<<<< HEAD
-
-            $('.container #noButton .currentBG').css({color: 'grey'});
-            $('.container #noButton .currentDetails').css({color: 'grey'});
-            $('.container #noButton .currentDirection').css({color: 'grey'});
-
         } else {
             // if the brush comes back into the current time range then it should reset to the current time and sg
-            var sgvData = data.filter(function(d) {
-                return d.date.getTime() >= brushExtent[1].getTime() - retroStart &&
-                    d.color != 'transparent' &&
-                    d.type == 'sgv';
+            lookbackData = nowData.filter(function(d) {
+                return d.date.getTime() >= brushExtent[1].getTime() - retroStart
             });
-            if (sgvData.length == 0) {
-                var sgvData = data.filter(function(d) {
+            if (lookbackData.length == 0) {
+                lookbackData = data.filter(function(d) {
                     return d.date.getTime() >= brushExtent[1].getTime() - retroStart &&
-                    d.color != 'transparent' &&
-                    d.type == 'rawbg';
+                        d.type == 'rawbg';
                 });
             }
-            var x=lookback+1;
-            nowData = sgvData.slice(sgvData.length-x, sgvData.length);
-            var dateTime = new Date(now);
-            nowDate = dateTime;
-            if (retroLookback > 0) {
-                var retroPrediction = retroPredictBgs(sgvData, treatments, profile, retroLookback, lookback);
-                focusData = focusData.concat(retroPrediction);
-            }
-            var prediction = predictDIYPS(nowData, treatments, profile, nowDate, lookback);
-            focusData = focusData.concat(prediction);
-
-            var iTotal = iobTotal(treatments, time);
-            var iob = Math.round(iTotal.iob*10)/10;
-            var cTotal = cobTotal(treatments, time);
-            var cob = Math.round(cTotal.cob);
-            var tick = 5;
-            var insulinImpact = iTotal.activity;
-            var rawCarbImpact = cTotal.rawCarbImpact;
-            var cImpact = carbImpact(rawCarbImpact, insulinImpact);
-            var totalImpact = roundByUnits((cImpact.totalImpact*tick)*10)/10;
-            if (totalImpact > 0) totalImpact = "+" + totalImpact;
-
-            $("h1.iobCob").text("IOB " + iob + "U,  COB " + cob + "g");
-=======
-        } else {
-            // if the brush comes back into the current time range then it should reset to the current time and sg
-            nowData = nowData.slice(nowData.length - 1 - lookback, nowData.length);
+
+            nowData = lookbackData.slice(lookbackData.length - 1 - lookback, lookbackData.length);
+
             nowDate = new Date(now);
->>>>>>> 37069fc8
+            displayTime = nowDate;
 
             updateCurrentSGV(latestSGV.y);
             updateClockDisplay();
             updateTimeAgo();
-
-<<<<<<< HEAD
-            var bgDelta = scaleBg(latestSGV.y) - scaleBg(prevSGV.y);
-            if (browserSettings.units == 'mmol') {
-                bgDelta = bgDelta.toFixed(1);
-            }
-
-            var bgDeltaString = bgDelta;
-            if (bgDelta >= 0) {
-                bgDeltaString = '+' + bgDelta;
-            }
-
-            if (browserSettings.units == 'mmol') {
-                bgDeltaString = bgDeltaString + ' mmol/L'
-            } else {
-                bgDeltaString = bgDeltaString + ' mg/dL'
-            }
-
-            $('.container .currentBG').css('text-decoration', '');
-
-            if (latestSGV.y < 39) {
-                bgDeltaString = "";
-
-                $('#lastEntry').text('CGM ERROR').removeClass('current').addClass('urgent');
-
-                $('.container .currentBG').html(errorCodeToDisplay(latestSGV.y));
-                $('.container .currentDetails').text('').css('text-decoration','');
-                $('.container .currentDirection').html('✖');
-            } else {
-                updateTimeAgo();
-                //in this case the SGV is unscaled
-                if (latestSGV.y < 40) {
-                    $('.container .currentBG').text('LOW');
-                } else if (latestSGV.y > 400) {
-                    $('.container .currentBG').text('HIGH');
-                } else {
-                    $('.container .currentBG').text(scaleBg(latestSGV.y));
-                }
-                $('.container .currentDirection').html(latestSGV.direction);
-            }
-
-            $('.container .currentDetails').text(bgDeltaString + ", BGI: " + totalImpact).css('text-decoration','');
-
-            var color = sgvToColor(latestSGV.y);
-            $('.container #noButton .currentBG').css({color: color});
-            $('.container #noButton .currentDirection').css({color: color});
-
-            $('.container #noButton .currentDetails').css({color: color});
-=======
+            diypsDisplay = calcDIYPSDisplay();
+
             currentBG.css('text-decoration', '');
             currentDirection.html(latestSGV.y < 39 ? '✖' : latestSGV.direction);
-            currentDetails.text(calcBGDelta(prevSGV.y, latestSGV.y)).css('text-decoration','');
->>>>>>> 37069fc8
+            currentDetails.text(calcBGDelta(prevSGV.y, latestSGV.y) + diypsDisplay.bgi).css('text-decoration','');
+        }
+
+        if (diypsDisplay && diypsDisplay.iobCOB) {
+            $('h1.iobCob').text(diypsDisplay.iobCOB);
         }
 
         xScale.domain(brush.extent());
 
         // get slice of data so that concatenation of predictions do not interfere with subsequent updates
         var focusData = data.slice();
-        if (nowData.length > lookback) {
-            focusData = focusData.concat(predictAR(nowData, lookback));
+        if (retroLookback > 0 && retroPredict) {
+            var retroPrediction = retroPredictBgs(lookbackData, treatments, profile, retroLookback, lookback);
+            focusData = focusData.concat(retroPrediction);
+        }
+
+        if (nowData.length > lookback && displayTime) {
+            var prediction = predictDIYPS(nowData, treatments, profile, displayTime, lookback);
+            focusData = focusData.concat(prediction);
         }
 
         // bind up the focus chart data to an array of circles
@@ -1343,7 +1211,7 @@
             }
         } else {
             var elapsedMins = (actual[actual.length-1].date - actual[actual.length-1-lookback].date) / ONE_MINUTE;
-            // construct a "5m ago" sgv offset from current sgv by the average change over the lookback interval
+            // construct a '5m ago' sgv offset from current sgv by the average change over the lookback interval
             var lookbackSgvChange = actual[actual.length-1].sgv-actual[actual.length-1-lookback].sgv;
             var fiveMinAgoSgv = actual[actual.length-1].sgv - lookbackSgvChange/elapsedMins*5;
             var y = [Math.log(fiveMinAgoSgv / BG_REF), Math.log(actual[actual.length-1].sgv / BG_REF)];
@@ -1372,7 +1240,7 @@
         var predicted = [];
         var n=parseInt(retroLookback/5)-1;
         // sometimes data contains duplicates.  uniq it.
-        var lastDate = new Date("1/1/1970");
+        var lastDate = new Date('1/1/1970');
         var data = dataRaw.filter(function(n) {
             if ( (lastDate.getTime() + ONE_MIN_IN_MS) < n.date.getTime()) {
                 lastDate = n.date;
@@ -1415,7 +1283,7 @@
         }
         var dt = time.getTime();
         var predictedColor = 'purple';
-        if (browserSettings.theme == "colors") {
+        if (browserSettings.theme == 'colors') {
             predictedColor = 'purple';
         }
         var bgPred = bgPredictions(treatments, actual, predict_hr, time, tick);
@@ -1532,7 +1400,7 @@
         }
 
         var isDecaying = 0;
-        var lastDecayedBy = new Date("1/1/1970");
+        var lastDecayedBy = new Date('1/1/1970');
         var carbs_hr = profile.carbs_hr;
 
         treatments.forEach(function(treatment) {
@@ -1556,7 +1424,7 @@
                 }
 
                 if (decaysin_hr > 0) {
-            //console.info("Adding " + delayMinutes + " minutes to decay of " + treatment.carbs + "g bolus at " + treatment.created_at);
+            //console.info('Adding ' + delayMinutes + ' minutes to decay of ' + treatment.carbs + 'g bolus at ' + treatment.created_at);
                     cob = Math.min(cCalc.initialCarbs, decaysin_hr * carbs_hr);
                     isDecaying = cCalc.isDecaying;
                 }
@@ -1590,7 +1458,7 @@
     }
 
     function bgPredictions(treatments, current, predict_hr, time, tick) {
-        //console.info("bgPredictions called");
+        //console.info('bgPredictions called');
         var sgv;
         var endtime=new Date(time);
 
