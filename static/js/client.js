--- conflicted
+++ resolved
@@ -318,30 +318,17 @@
             if (nowData.length > lookback) {
                 var time = new Date(brushExtent[1] - predict_hr * SIXTY_MINS_IN_MS);
                 if (retroLookback > 0 && retroPredict) {
-<<<<<<< HEAD
-                    var retroPrediction = retroPredictBgs(sgvData, treatments.slice(treatments.length-200, treatments.length), profile, retroLookback, lookback);
-                    focusData = focusData.concat(retroPrediction);
-                }
-                var prediction = predictDIYPS(nowData, treatments.slice(treatments.length-200, treatments.length), profile, time, lookback);
-=======
                     var retroPrediction = retroPredictBgs(sgvData, treatments, profile, retroLookback, lookback);
                     focusData = focusData.concat(retroPrediction);
                 }
                 var prediction = predictDIYPS(nowData, treatments, profile, time, lookback);
->>>>>>> 4f031fd7
                 focusData = focusData.concat(prediction);
                 var focusPoint = nowData[nowData.length - 1];
                 var prevfocusPoint = nowData[nowData.length - 2];
 
-<<<<<<< HEAD
-                var iTotal = iobTotal(treatments.slice(treatments.length-200, treatments.length), time);
-                var iob = Math.round(iTotal.iob*10)/10;
-                var cTotal = cobTotal(treatments.slice(treatments.length-200, treatments.length), time);
-=======
                 var iTotal = iobTotal(treatments, time);
                 var iob = Math.round(iTotal.iob*10)/10;
                 var cTotal = cobTotal(treatments, time);
->>>>>>> 4f031fd7
                 var cob = Math.round(cTotal.cob);
 
                 var tick = 5;
@@ -349,13 +336,9 @@
                 var rawCarbImpact = cTotal.rawCarbImpact;
                 var cImpact = carbImpact(rawCarbImpact, insulinImpact);
                 var totalImpact = Math.round((cImpact.totalImpact*tick)*10)/10;
-<<<<<<< HEAD
-                $("h1.iobCob").text("IOB: " + iob + "U,  COB: " + cob + "g, BG Impact: " + totalImpact +"mg/dL/5m");
-=======
                 if (totalImpact > 0) totalImpact = "+" + totalImpact;
 
                 $("h1.iobCob").text("IOB " + iob + "U,  COB " + cob + "g");
->>>>>>> 4f031fd7
 
                 //in this case the SGV is scaled
                 if (focusPoint.y < 40)
@@ -411,38 +394,24 @@
             var dateTime = new Date(now);
             nowDate = dateTime;
             if (retroLookback > 0) {
-<<<<<<< HEAD
-                var retroPrediction = retroPredictBgs(sgvData, treatments.slice(treatments.length-200, treatments.length), profile, retroLookback, lookback);
-=======
                 var retroPrediction = retroPredictBgs(sgvData, treatments, profile, retroLookback, lookback);
->>>>>>> 4f031fd7
                 focusData = focusData.concat(retroPrediction);
             }
             var prediction = predictDIYPS(nowData, treatments, profile, nowDate, lookback);
             focusData = focusData.concat(prediction);
 
-<<<<<<< HEAD
-            var iTotal = iobTotal(treatments.slice(treatments.length-200, treatments.length), time);
-            var iob = Math.round(iTotal.iob*10)/10;
-            var cTotal = cobTotal(treatments.slice(treatments.length-200, treatments.length), time);
-=======
             var iTotal = iobTotal(treatments, time);
             var iob = Math.round(iTotal.iob*10)/10;
             var cTotal = cobTotal(treatments, time);
->>>>>>> 4f031fd7
             var cob = Math.round(cTotal.cob);
             var tick = 5;
             var insulinImpact = iTotal.activity;
             var rawCarbImpact = cTotal.rawCarbImpact;
             var cImpact = carbImpact(rawCarbImpact, insulinImpact);
             var totalImpact = Math.round((cImpact.totalImpact*tick)*10)/10;
-<<<<<<< HEAD
-            $("h1.iobCob").text("IOB: " + iob + "U,  COB: " + cob + "g, BG Impact: " + totalImpact +"mg/dL/5m");
-=======
             if (totalImpact > 0) totalImpact = "+" + totalImpact;
 
             $("h1.iobCob").text("IOB " + iob + "U,  COB " + cob + "g");
->>>>>>> 4f031fd7
 
             $('#currentTime')
                 .text(formatTime(dateTime))
@@ -490,26 +459,6 @@
                     $('.container .currentBG').text('HIGH');
                 else
                     $('.container .currentBG').text(scaleBg(latestSGV.y));
-<<<<<<< HEAD
-                    //var bgDelta = scaleBg(latestSGV.y-sgvData[sgvData.length-2].y);
-		            var bgDelta = scaleBg(latestSGV.y) - scaleBg(prevSGV.y);
-                    if (browserSettings.units == "mmol") {
-                        bgDelta = bgDelta.toFixed(1);
-                    }
-                    if (bgDelta < 0) {
-                        var bgDeltaString = bgDelta;
-                    }
-		            else {
-			            var bgDeltaString = "+" + bgDelta;
-		            }
-                    if (browserSettings.units == "mmol") {
-                        var bgDeltaString = bgDeltaString + " mmol/L"
-                    }
-                    else {
-                        var bgDeltaString = bgDeltaString + " mg/dL"
-                    }
-                    //$('.container .currentDelta').text(bgDeltaString);
-=======
 
                 var bgDelta = scaleBg(latestSGV.y) - scaleBg(prevSGV.y);
                 var bgDeltaString;
@@ -523,7 +472,6 @@
                 if (bgDelta > 0) {
                   bgDeltaString = "+" + bgDeltaString;
                 }
->>>>>>> 4f031fd7
 
                 $('.container .currentBG').css('text-decoration', '');
                 $('.container .currentDetails')
@@ -1095,7 +1043,6 @@
 
     function deltaToColor(delta) {
         var color = 'grey';
-<<<<<<< HEAD
 
         if (browserSettings.theme == "colors") {
             if (Math.abs(delta) > 10) {
@@ -1108,20 +1055,6 @@
             }
         }
 
-=======
-
-        if (browserSettings.theme == "colors") {
-            if (Math.abs(delta) > 10) {
-                color = 'red';
-            } else if (Math.abs(delta) > 5) {
-                color = 'yellow';
-            } else {
-                //color = '#4cff00';
-                color = 'grey';
-            }
-        }
-
->>>>>>> 4f031fd7
         return color;
     }
     function sgvToColor(sgv) {
@@ -1378,7 +1311,6 @@
                 }
                 predictedDeltas[i] = delta;
                 if (i > 0 && delta == predictedDeltas[i-1]) { return predictedDeltas; }
-<<<<<<< HEAD
             }
         }
         return predictedDeltas;
@@ -1420,49 +1352,6 @@
                 d.type = 'retro-forecast';
             })
         }
-=======
-            }
-        }
-        return predictedDeltas;
-    }
-
-    // this function returns the BGs retrospectively predicted retroLookback minutes prior,
-    // based on full knowlege of all insulin and carbs taken before and after that
-    function retroPredictBgs(dataRaw, treatments, profile, retroLookback, ARLookback) {
-        // for each data point, we need to run predictDIYPS to get the retroLookback-minute-later rPredicted data point
-        // how far back to look for the starting point of each retrospective BG prediction
-        var predicted = [];
-        var n=parseInt(retroLookback/5)-1;
-        // sometimes data contains duplicates.  uniq it.
-        var lastDate = new Date("1/1/1970");
-        var data = dataRaw.filter(function(n) {
-            if ( (lastDate.getTime() + ONE_MIN_IN_MS) < n.date.getTime()) {
-                lastDate = n.date;
-                return n;
-            }
-        });
-
-        //data.filter(function(d) {
-            //d.date = new Date(d.x);
-            //d.sgv = scaleBg(d.y);
-        //});
-        for (var i=0; i < data.length; i++) {
-            var time = new Date(data[i].date);
-            var nowData = data.filter(function(d) {
-                return d.date.getTime() <= time.getTime();
-            });
-            var rPredBg = predictDIYPS(nowData, treatments, profile, time, ARLookback, retroLookback/60+0.5)[n];
-            predicted[i] = {
-                // Add 2000 ms so not same point as SG
-                date: new Date(rPredBg.date.getTime() + 2000),
-                sgv: rPredBg.sgv,
-                color: 'blue'
-            };
-            predicted.forEach(function (d) {
-                d.type = 'retro-forecast';
-            })
-        }
->>>>>>> 4f031fd7
         return predicted;
     }
 
@@ -1603,11 +1492,7 @@
 
     function carbImpact(rawCarbImpact, insulinImpact) {
         var liverSensRatio = 1.0;
-<<<<<<< HEAD
         var liverCarbImpactMax = 0.7;
-=======
-        var liverCarbImpactMax = 1;
->>>>>>> 4f031fd7
         var liverCarbImpact = Math.min(liverCarbImpactMax, liverSensRatio*insulinImpact);
         //var liverCarbImpact = liverSensRatio*insulinImpact;
         var netCarbImpact = Math.max(0, rawCarbImpact-liverCarbImpact);
@@ -1679,17 +1564,10 @@
             var minutesleft = (lastDecayedBy-carbTime)/1000/60;
             decayedBy.setMinutes(decayedBy.getMinutes() + Math.max(delay,minutesleft) + treatment.carbs/carbs_min); 
             if(delay > minutesleft) { 
-<<<<<<< HEAD
                 initialCarbs = parseInt(treatment.carbs); 
             }
             else { 
                 initialCarbs = parseInt(treatment.carbs) + minutesleft*carbs_min; 
-=======
-                initialCarbs = treatment.carbs; 
-            }
-            else { 
-                initialCarbs = treatment.carbs + minutesleft*carbs_min; 
->>>>>>> 4f031fd7
             }
             var startDecay = new Date(carbTime);
             startDecay.setMinutes(carbTime.getMinutes() + delay);
