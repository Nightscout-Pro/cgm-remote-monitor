// TODO:
// - bypass nightmode in reports
// - on save/delete treatment ctx.bus.emit('data-received'); is not enough. we must add something like 'data-updated'

(function () {
  'use strict';
  //for the tests window isn't the global object
  var $ = window.$;
  var _ = window._;
  var moment = window.moment;
  var Nightscout = window.Nightscout;
  var client = Nightscout.client;
  var report_plugins = Nightscout.report_plugins;

  client.init(function loaded () {

  // init HTML code
  report_plugins.addHtmlFromPlugins( client );
  // make show() accessible outside for treatments.js
  report_plugins.show = show;
  
  var translate = client.translate;
  
  var maxInsulinValue = 0
      ,maxCarbsValue = 0
      ,maxDailyCarbsValue = 0;
  var maxdays = 6 * 31;
  var datastorage = {};
  var daystoshow = {};
  var sorteddaystoshow = [];
  
  var targetBGdefault = {
    'mg/dl': {
      low: client.settings.thresholds.bgTargetBottom
      , high: client.settings.thresholds.bgTargetTop
    }
    , 'mmol': {
      low: client.utils.scaleMgdl(client.settings.thresholds.bgTargetBottom)
      , high: client.utils.scaleMgdl(client.settings.thresholds.bgTargetTop)
    }
  };
  
  var ONE_MIN_IN_MS = 60000;
  
  prepareGUI();

  // ****** FOOD CODE START ******
  var food_categories = [];
  var food_list = [];
  
  var filter = {
      category: ''
    , subcategory: ''
    , name: ''
  };

  function fillFoodForm(event) {
    $('#rp_category').empty().append('<option value="">' + translate('(none)') + '</option>');
    Object.keys(food_categories).forEach(function eachCategory(s) {
      $('#rp_category').append('<option value="' + s + '">' + s + '</option>');
    });
    filter.category = '';
    fillFoodSubcategories();

    $('#rp_category').change(fillFoodSubcategories);
    $('#rp_subcategory').change(doFoodFilter);
    $('#rp_name').on('input',doFoodFilter);
  
    return maybePrevent(event);
  }

  function fillFoodSubcategories(event) {
    filter.category = $('#rp_category').val();
    filter.subcategory = '';
    $('#rp_subcategory').empty().append('<option value="">' + translate('(none)') + '</option>');
    if (filter.category !== '') {
      Object.keys(food_categories[filter.category] || {}).forEach(function eachSubCategory(s) {
        $('#rp_subcategory').append('<option value="' + s + '">' + s + '</option>');
      });
    }
    doFoodFilter();
    return maybePrevent(event);
  }

  function doFoodFilter(event) {
    if (event) {
      filter.category = $('#rp_category').val();
      filter.subcategory = $('#rp_subcategory').val();
      filter.name = $('#rp_name').val();
    }
    $('#rp_food').empty();
    for (var i=0; i<food_list.length; i++) {
      if (filter.category !== '' && food_list[i].category !== filter.category) { continue; }
      if (filter.subcategory !== '' && food_list[i].subcategory !== filter.subcategory) { continue; }
      if (filter.name !== '' && food_list[i].name.toLowerCase().indexOf(filter.name.toLowerCase()) < 0) { continue; }
      var o = '';
      o += food_list[i].name + ' | ';
      o += translate('Portion')+': ' + food_list[i].portion + ' ';
      o += food_list[i].unit + ' | ';
      o += translate('Carbs')+': ' + food_list[i].carbs+' g';
      $('#rp_food').append('<option value="' + food_list[i]._id + '">' + o + '</option>');
    }
    
    return maybePrevent(event);
  }

  $('#info').html('<b>'+translate('Loading food database')+' ...</b>');
  $.ajax('/api/v1/food/regular.json', {
    headers: client.headers()
    , success: function foodLoadSuccess(records) {
      records.forEach(function (r) {
        food_list.push(r);
        if (r.category && !food_categories[r.category]) { food_categories[r.category] = {}; }
        if (r.category && r.subcategory) { food_categories[r.category][r.subcategory] = true; }
      });
      fillFoodForm();
    }
  }).done(function() {
    if (food_list.length) {
      enableFoodGUI();
    } else {
      disableFoodGUI();
    }
  }).fail(function() {
    disableFoodGUI();
  });

  function enableFoodGUI( ) {
    $('#info').html('');

    $('.rp_foodgui').css('display','');
    $('#rp_food').change(function (event) { 
      $('#rp_enablefood').prop('checked',true);
      return maybePrevent(event);
    });
  }
  
  function disableFoodGUI(){
    $('#info').html('');
    $('.rp_foodgui').css('display','none');
  }
  
  // ****** FOOD CODE END ******

  function prepareGUI() {
    $('.presetdates').click(function(event) { 
      var days = $(this).attr('days');
      $('#rp_enabledate').prop('checked',true);
      return setDataRange(event,days);
    });
    $('#rp_show').click(show);
    $('#rp_notes').bind('input', function (event) {
      $('#rp_enablenotes').prop('checked',true);
      return maybePrevent(event);
    });
    $('#rp_eventtype').bind('input', function (event) {
      $('#rp_enableeventtype').prop('checked',true);
      return maybePrevent(event);
    });
    
    // fill careportal events
    $('#rp_eventtype').empty();
    _.each(client.careportal.events, function eachEvent(event) {
      $('#rp_eventtype').append('<option value="' + event.val+ '">' + translate(event.name) + '</option>');
    });
    $('#rp_eventtype').append('<option value="sensor">' + '>>> ' + translate('All sensor events') + '</option>');
    
    $('#rp_targetlow').val(targetBGdefault[client.settings.units.toLowerCase()].low);
    $('#rp_targethigh').val(targetBGdefault[client.settings.units.toLowerCase()].high);

    if (client.settings.scaleY === 'linear') {
      $('#rp_linear').prop('checked', true);
    } else {
      $('#rp_log').prop('checked', true);
    }

    if (client.settings.weekScaleY === 'linear') {
      $('#wrp_linear').prop('checked', true);
    } else {
      $('#wrp_log').prop('checked', true);
    }
    
    $('.menutab').click(switchreport_handler);

    setDataRange(null,7);
  }
  
  function sgvToColor(sgv,options) {
    var color = 'darkgreen';

    if (sgv > options.targetHigh) {
      color = 'red';
    } else if (sgv < options.targetLow) {
      color = 'red';
    }

    return color;
  }

  function show(event) {
    var options = {
      width: 1000
      , height: 300
      , weekwidth: 1000
      , weekheight: 300
      , targetLow: 3.5
      , targetHigh: 10
      , raw: true
      , notes: true
      , food: true
      , insulin: true
      , carbs: true
      , iob : true
      , cob : true
      , basal : true
      , scale: report_plugins.consts.scaleYFromSettings(client)
      , weekscale: report_plugins.consts.scaleWeekYFromSettings(client)
      , units: client.settings.units
    };

    // default time range if no time range specified in GUI
    var zone = client.sbx.data.profile.getTimezone();
    var timerange = '&find[created_at][$gte]='+moment.tz('2000-01-01',zone).toISOString();
    //console.log(timerange,zone);    
    options.targetLow = parseFloat($('#rp_targetlow').val().replace(',','.'));
    options.targetHigh = parseFloat($('#rp_targethigh').val().replace(',','.'));
    options.raw = $('#rp_optionsraw').is(':checked');
    options.iob = $('#rp_optionsiob').is(':checked');
    options.cob = $('#rp_optionscob').is(':checked');
    options.openAps = $('#rp_optionsopenaps').is(':checked');
    options.basal = $('#rp_optionsbasal').is(':checked');
    options.notes = $('#rp_optionsnotes').is(':checked');
    options.food = $('#rp_optionsfood').is(':checked');
    options.insulin = $('#rp_optionsinsulin').is(':checked');
    options.insulindistribution = $('#rp_optionsdistribution').is(':checked');
    options.carbs = $('#rp_optionscarbs').is(':checked');
    options.scale = ( $('#rp_linear').is(':checked') ? report_plugins.consts.SCALE_LINEAR : report_plugins.consts.SCALE_LOG );
    options.weekscale = ( $('#wrp_linear').is(':checked') ? report_plugins.consts.SCALE_LINEAR : report_plugins.consts.SCALE_LOG );
    options.order = ( $('#rp_oldestontop').is(':checked') ? report_plugins.consts.ORDER_OLDESTONTOP : report_plugins.consts.ORDER_NEWESTONTOP );
    options.width = parseInt($('#rp_size :selected').attr('x'));
    options.weekwidth = parseInt($('#wrp_size :selected').attr('x'));
    options.height = parseInt($('#rp_size :selected').attr('y'));
<<<<<<< HEAD
    options.weekheight = parseInt($('#wrp_size :selected').attr('y'));
=======
    options.loopalyzer = $("#loopalyzer").hasClass( "selected" ); // We only want to run through Loopalyzer if that tab is selected
    if (options.loopalyzer) {
      options.iob = true;
      options.cob = true;
      options.openAps = true;
    }
>>>>>>> 9f91e04b
    
    var matchesneeded = 0;

    // date range
    function datefilter() {
      if ($('#rp_enabledate').is(':checked')) {
        matchesneeded++;
        var from = moment.tz($('#rp_from').val().replace(/\//g,'-') + 'T00:00:00',zone);
        var to = moment.tz($('#rp_to').val().replace(/\//g,'-') + 'T23:59:59',zone);
        timerange = '&find[created_at][$gte]='+from.toISOString()+'&find[created_at][$lt]='+to.toISOString();
        //console.log($('#rp_from').val(),$('#rp_to').val(),zone,timerange);
        while (from <= to) {
          if (daystoshow[from.format('YYYY-MM-DD')]) { 
            daystoshow[from.format('YYYY-MM-DD')]++;
          } else {
            daystoshow[from.format('YYYY-MM-DD')] = 1;
          }
          from.add(1, 'days');
        }
      }
      //console.log('Dayfilter: ',daystoshow);
      foodfilter();
    }

    //food filter
    function foodfilter() {
      if ($('#rp_enablefood').is(':checked')) {
        matchesneeded++;
        var _id = $('#rp_food').val();
        if (_id) {
          var treatmentData;
          var tquery = '?find[boluscalc.foods._id]=' + _id + timerange;
          $.ajax('/api/v1/treatments.json'+tquery, {
            headers: client.headers()
            , success: function (xhr) {
              treatmentData = xhr.map(function (treatment) {
                return moment.tz(treatment.created_at,zone).format('YYYY-MM-DD');
              });
              // unique it
              treatmentData = $.grep(treatmentData, function(v, k){
                return $.inArray(v ,treatmentData) === k;
              });
              treatmentData.sort(function(a, b) { return a > b; });
            }
          }).done(function () {
          //console.log('Foodfilter: ',treatmentData);
          for (var d=0; d<treatmentData.length; d++) {
            if (daystoshow[treatmentData[d]]) {
              daystoshow[treatmentData[d]]++;
            } else {
              daystoshow[treatmentData[d]] = 1;
            }
          }
          notesfilter();
          });
        }
      } else {
        notesfilter();
      }
    }
    
    //notes filter
    function notesfilter() {
      if ($('#rp_enablenotes').is(':checked')) {
        matchesneeded++;
        var notes = $('#rp_notes').val();
        if (notes) {
          var treatmentData;
          var tquery = '?find[notes]=/' + notes + '/i';
          $.ajax('/api/v1/treatments.json' + tquery + timerange, {
            headers: client.headers()
            , success: function (xhr) {
              treatmentData = xhr.map(function (treatment) {
                return moment.tz(treatment.created_at,zone).format('YYYY-MM-DD');
              });
              // unique it
              treatmentData = $.grep(treatmentData, function(v, k){
                return $.inArray(v ,treatmentData) === k;
              });
              treatmentData.sort(function(a, b) { return a > b; });
            }
          }).done(function () {
            //console.log('Notesfilter: ',treatmentData);
            for (var d=0; d<treatmentData.length; d++) {
              if (daystoshow[treatmentData[d]]) {
                daystoshow[treatmentData[d]]++;
              } else {
                daystoshow[treatmentData[d]] = 1;
              }
            }
            eventtypefilter();
          });
        }
      } else {
        eventtypefilter();
      }
    }
    
    //event type filter
    function eventtypefilter() {
      if ($('#rp_enableeventtype').is(':checked')) {
        matchesneeded++;
        var eventtype = $('#rp_eventtype').val();
        if (eventtype) {
          var treatmentData;
          var tquery = '?find[eventType]=/' + eventtype + '/i';
          $.ajax('/api/v1/treatments.json' + tquery + timerange, {
            headers: client.headers()
            , success: function (xhr) {
              treatmentData = xhr.map(function (treatment) {
                return moment.tz(treatment.created_at,zone).format('YYYY-MM-DD');
              });
              // unique it
              treatmentData = $.grep(treatmentData, function(v, k){
                return $.inArray(v ,treatmentData) === k;
              });
              treatmentData.sort(function(a, b) { return a > b; });
            }
          }).done(function () {
            //console.log('Eventtypefilter: ',treatmentData);
            for (var d=0; d<treatmentData.length; d++) {
              if (daystoshow[treatmentData[d]]) {
                daystoshow[treatmentData[d]]++;
              } else {
                daystoshow[treatmentData[d]] = 1;
              }
            }
            daysfilter();
          });
        }
      } else {
        daysfilter();
      }
    }
    
    function daysfilter() {
      matchesneeded++;
      Object.keys(daystoshow).forEach( function eachDay(d) {
        var day = moment.tz(d,zone).day();
        if (day===0 && $('#rp_su').is(':checked')) { daystoshow[d]++; }
        if (day===1 && $('#rp_mo').is(':checked')) { daystoshow[d]++; }
        if (day===2 && $('#rp_tu').is(':checked')) { daystoshow[d]++; }
        if (day===3 && $('#rp_we').is(':checked')) { daystoshow[d]++; }
        if (day===4 && $('#rp_th').is(':checked')) { daystoshow[d]++; }
        if (day===5 && $('#rp_fr').is(':checked')) { daystoshow[d]++; }
        if (day===6 && $('#rp_sa').is(':checked')) { daystoshow[d]++; }
      });
      countDays();
      addPreviousDayTreatments();
      display();
    }
    
    function display() {
      var count = 0;
      sorteddaystoshow = [];
      $('#info').html('<b>'+translate('Loading')+' ...</b>');
      for (var d in daystoshow) {
        if (count < maxdays) {
          $('#info').append($('<div id="info-' + d + '"></div>'));
          count++;
          loadData(d, options, dataLoadedCallback);
        } else {
          $('#info').append($('<div>'+d+' '+translate('not displayed')+'.</div>'));
          delete daystoshow[d];
        }
      }
      if (count===0) {
        $('#info').html('<b>'+translate('Result is empty')+'</b>');
        $('#rp_show').css('display','');
      }
    }
    
    var dayscount = 0;
    var loadeddays = 0;
    
    function countDays() {
      for (var d in daystoshow) {
        if (daystoshow.hasOwnProperty(d)) {
          if (daystoshow[d]===matchesneeded) {
            if (dayscount < maxdays) {
              dayscount++;
            }
          } else {
            delete daystoshow[d];
          }
        }
      }
      //console.log('Total: ', daystoshow, 'Matches needed: ', matchesneeded, 'Will be loaded: ', dayscount);
   }
    
     function addPreviousDayTreatments() {
      for (var d in daystoshow) {
        if (daystoshow.hasOwnProperty(d)) {
          var day = moment.tz(d,zone);
          var previous = day.subtract(1,'days');
          var formated = previous.format('YYYY-MM-DD');
          if (!daystoshow[formated]) {
            daystoshow[formated] = { treatmentsonly: true};
            console.log('Adding ' + formated + ' for loading treatments');
            dayscount++;
          }
        }
      }
      //console.log('Total: ', daystoshow, 'Matches needed: ', matchesneeded, 'Will be loaded: ', dayscount);
   }
    
    function dataLoadedCallback (day) {
      loadeddays++;
      if (!daystoshow[day].treatmentsonly) {
        sorteddaystoshow.push(day);
      }
      if (loadeddays === dayscount) {
        sorteddaystoshow.sort();
        var from = sorteddaystoshow[0];
        if (options.order === report_plugins.consts.ORDER_NEWESTONTOP) {
          sorteddaystoshow.reverse();
        }
        loadProfileSwitch(from, function loadProfileSwitchCallback() {
          loadProfiles(function loadProfilesCallback() {
            $('#info > b').html('<b>' + translate('Rendering') + ' ...</b>');
            window.setTimeout(function () {
              showreports(options);
            }, 0);
          });
        });
      }
    }
    
    $('#rp_show').css('display','none');
    daystoshow = {};

    datefilter();
    return maybePrevent(event);
  }
  
  function showreports(options) {
    // prepare some data used in more reports
    datastorage.allstatsrecords = [];
    datastorage.alldays = 0;
    sorteddaystoshow.forEach(function eachDay(day) {
      if (!daystoshow[day].treatmentsonly) {
        datastorage.allstatsrecords = datastorage.allstatsrecords.concat(datastorage[day].statsrecords);
        datastorage.alldays++;
      }
    });
    options.maxInsulinValue = maxInsulinValue;
    options.maxCarbsValue = maxCarbsValue;
    options.maxDailyCarbsValue = maxDailyCarbsValue;

    datastorage.treatments = [];
    datastorage.devicestatus = [];
    datastorage.combobolusTreatments = [];
    datastorage.tempbasalTreatments = [];
    Object.keys(daystoshow).forEach( function eachDay(day) {
      datastorage.treatments = datastorage.treatments.concat(datastorage[day].treatments);
      datastorage.devicestatus = datastorage.devicestatus.concat(datastorage[day].devicestatus);
      datastorage.combobolusTreatments = datastorage.combobolusTreatments.concat(datastorage[day].combobolusTreatments);
      datastorage.tempbasalTreatments = datastorage.tempbasalTreatments.concat(datastorage[day].tempbasalTreatments);
    });
    datastorage.tempbasalTreatments = Nightscout.client.ddata.processDurations(datastorage.tempbasalTreatments);
    datastorage.treatments.sort(function sort(a, b) {return a.mills - b.mills; });
    
     for (var d in daystoshow) {
        if (daystoshow.hasOwnProperty(d)) {
          if (daystoshow[d].treatmentsonly) {
            delete daystoshow[d];
            delete datastorage[d];
          }
        }
     }

    report_plugins.eachPlugin(function (plugin) {
      // jquery plot doesn't draw to hidden div
      $('#'+plugin.name+'-placeholder').css('display','');

      console.log('Drawing ',plugin.name);

      var skipRender = false;

      if (plugin.name == 'daytoday' && ! $('#daytoday').hasClass('selected')) skipRender = true;
      if (plugin.name == 'treatments' && ! $('#treatments').hasClass('selected')) skipRender = true;
<<<<<<< HEAD
      if (plugin.name == 'weektoweek' && ! $('#weektoweek').hasClass('selected')) skipRender = true;
=======
      if (plugin.name == 'loopalyzer' && ! $('#loopalyzer').hasClass('selected')) skipRender = true;
>>>>>>> 9f91e04b

      if (skipRender) {
        console.log('Skipping ',plugin.name);
      } else {
      	plugin.report(datastorage,sorteddaystoshow,options);  
      }

      if (!$('#'+plugin.name).hasClass('selected')) {
        $('#'+plugin.name+'-placeholder').css('display','none');
      }
    });
    
    $('#info').html('');
    $('#rp_show').css('display','');
  }

  function setDataRange(event,days) {
    $('#rp_to').val(moment().format('YYYY-MM-DD'));
    $('#rp_from').val(moment().add(-days+1, 'days').format('YYYY-MM-DD'));
    return maybePrevent(event);
  }
  
  function switchreport_handler(event) {
    var id = $(this).attr('id');
    
    $('.menutab').removeClass('selected');
    $('#'+id).addClass('selected');
    
    $('.tabplaceholder').css('display','none');
    $('#'+id+'-placeholder').css('display','');
    return maybePrevent(event);
  }
  
  function loadData(day, options, callback) {
    // check for loaded data
    if ((options.openAps || options.iob || options.cob) && datastorage[day] && !datastorage[day].devicestatus.length) {
      // OpenAPS requested but data not loaded. Load anyway ...
    } else if (datastorage[day] && day !== moment().format('YYYY-MM-DD')) {
      callback(day);
      return;
    }
    // patientData = [actual, predicted, mbg, treatment, cal, devicestatusData];
    var data = {};
    var cgmData = []
      , mbgData = []
      , treatmentData = []
      , calData = []
      ;
    var from;
    if (client.sbx.data.profile.getTimezone()) {
      from = moment(day).tz(client.sbx.data.profile.getTimezone()).startOf('day').format('x');
    } else {
      from = moment(day).startOf('day').format('x');
    }
    from = parseInt(from);
    var to = from + 1000 * 60 * 60 * 24;

    function loadCGMData() {
      if (daystoshow[day].treatmentsonly) {
        data.sgv = [];
        data.mbg = [];
        data.cal = [];
        return $.Deferred().resolve();
      }
      $('#info-' + day).html('<b>'+translate('Loading CGM data of')+' '+day+' ...</b>');
      var query = '?find[date][$gte]='+from+'&find[date][$lt]='+to+'&count=10000';
      return $.ajax('/api/v1/entries.json'+query, {
        headers: client.headers()
        , success: function (xhr) {
          xhr.forEach(function (element) {
            if (element) {
              if (element.mbg) {
                mbgData.push({
                  y: element.mbg
                  , mills: element.date
                  , d: element.dateString
                  , device: element.device
                });
              } else if (element.sgv) {
                cgmData.push({
                  y: element.sgv
                  , mills: element.date
                  , d: element.dateString
                  , device: element.device
                  , filtered: element.filtered
                  , unfiltered: element.unfiltered
                  , noise: element.noise
                  , rssi: element.rssi
                  , sgv: element.sgv
                });
              } else if (element.type === 'cal') {
                calData.push({
                  mills: element.date + 1
                  , d: element.dateString
                  , scale: element.scale
                  , intercept: element.intercept
                  , slope: element.slope
                });
              }
            }
          });
           // sometimes cgm contains duplicates.  uniq it.
          data.sgv = cgmData.slice();
          data.sgv.sort(function(a, b) { return a.mills - b.mills; });
          var lastDate = 0;
          data.sgv = data.sgv.filter(function(d) {
            var ok = (lastDate + ONE_MIN_IN_MS) < d.mills;
            lastDate = d.mills;
            return ok;
          });
          data.mbg = mbgData.slice();
          data.mbg.sort(function(a, b) { return a.mills - b.mills; });
          data.cal = calData.slice();
          data.cal.sort(function(a, b) { return a.mills - b.mills; });
        }
      });
    }

    function loadTreatmentData() {
      if (!datastorage.profileSwitchTreatments)
        datastorage.profileSwitchTreatments = [];
      $('#info-' + day).html('<b>'+translate('Loading treatments data of')+' '+day+' ...</b>');
      var tquery = '?find[created_at][$gte]='+new Date(from).toISOString()+'&find[created_at][$lt]='+new Date(to).toISOString();
      return $.ajax('/api/v1/treatments.json'+tquery, {
        headers: client.headers()
        , cache: false
        , success: function (xhr) {
          treatmentData = xhr.map(function (treatment) {
            var timestamp = new Date(treatment.timestamp || treatment.created_at);
            treatment.mills = timestamp.getTime();
            return treatment;
          });
          data.treatments = treatmentData.slice();
          data.treatments.sort(function(a, b) { return a.mills - b.mills; });
          // filter 'Combo Bolus' events
          data.combobolusTreatments = data.treatments.filter( function filterComboBoluses(t) {
            return t.eventType === 'Combo Bolus';
          });
          // filter temp basal treatments
          data.tempbasalTreatments = data.treatments.filter(function filterTempBasals(t) {
            return t.eventType === 'Temp Basal';
          });
          // filter profile switch treatments
          var profileSwitch = data.treatments.filter(function filterProfileSwitch(t) {
            return t.eventType === 'Profile Switch';
          });
          datastorage.profileSwitchTreatments = datastorage.profileSwitchTreatments.concat(profileSwitch);
        }
      });
    }

    function loadDevicestatusData() {
      if (daystoshow[day].treatmentsonly) {
        data.devicestatus = [];
        return $.Deferred().resolve();
      }
      if(options.iob || options.cob || options.openAps) {
        $('#info-' + day).html('<b>'+translate('Loading device status data of')+' '+day+' ...</b>');
        var tquery = '?find[created_at][$gte]=' + new Date(from).toISOString() + '&find[created_at][$lt]=' + new Date(to).toISOString() + '&count=10000';
        return $.ajax('/api/v1/devicestatus.json'+tquery, {
          headers: client.headers()
          , success: function (xhr) {
            data.devicestatus = xhr.map(function (devicestatus) {
              devicestatus.mills = new Date(devicestatus.timestamp || devicestatus.created_at).getTime();
              return devicestatus;
            });
          }
        });
      } else {
        data.devicestatus = [];
        return $.Deferred().resolve();
      }
    }

    $.when(loadCGMData(), loadTreatmentData(), loadDevicestatusData()).done(function () {
      $('#info-' + day).html('<b>'+translate('Processing data of')+' '+day+' ...</b>');
      processData(data, day, options, callback);
    });
  }

  function loadProfileSwitch(from, callback) {
    $('#info > b').html('<b>'+translate('Loading profile switch data') + ' ...</b>');
    var tquery = '?find[eventType]=Profile Switch' + '&find[created_at][$lte]=' + new Date(from).toISOString() + '&count=1';
    $.ajax('/api/v1/treatments.json'+tquery, {
      headers: client.headers()
      , success: function (xhr) {
        var treatmentData = xhr.map(function (treatment) {
          var timestamp = new Date(treatment.timestamp || treatment.created_at);
          treatment.mills = timestamp.getTime();
          return treatment;
        });
        if (!datastorage.profileSwitchTreatments)
          datastorage.profileSwitchTreatments = [];
        datastorage.profileSwitchTreatments = datastorage.profileSwitchTreatments.concat(treatmentData);
        datastorage.profileSwitchTreatments.sort(function(a, b) { return a.mills - b.mills; });
      }
    }).done(function () {
      callback();
    });
  }

  function loadProfiles(callback) {
    $('#info > b').html('<b>'+translate('Loading profiles') + ' ...</b>');
    $.ajax('/api/v1/profile.json', {
      headers: client.headers()
      , success: function (records) {
        datastorage.profiles = records;
      }
      , error: function () {
       datastorage.profiles = [];
      }
    }).done(callback);
  }


  function processData(data, day, options, callback) {
    if (daystoshow[day].treatmentsonly) {
      datastorage[day] = data;
      $('#info-' + day).html('');
      callback(day);
      return;
    }
    // treatments
    data.dailyCarbs = 0;
    data.treatments.forEach(function (d) {
      if (parseFloat(d.insulin) > maxInsulinValue) {
        maxInsulinValue = parseFloat(d.insulin);
      }
      if (parseFloat(d.carbs) > maxCarbsValue) {
        maxCarbsValue = parseFloat(d.carbs);
      }
      if (d.carbs) {
        data.dailyCarbs += d.carbs;
      }
    });
    if (data.dailyCarbs > maxDailyCarbsValue) {
      maxDailyCarbsValue = data.dailyCarbs;
    }

    var cal = data.cal[data.cal.length-1];
    var temp1 = [ ];
    var rawbg = client.rawbg;
    if (cal) {
      temp1 = data.sgv.map(function (entry) {
        entry.mgdl = entry.y; // value names changed from enchilada
        var rawBg = rawbg.calc(entry, cal);
        return { mills: entry.mills, date: new Date(entry.mills - 2 * 1000), y: rawBg, sgv: client.utils.scaleMgdl(rawBg), color: 'gray', type: 'rawbg', filtered: entry.filtered, unfiltered: entry.unfiltered };
      }).filter(function(entry) { return entry.y > 0});
    }
    var temp2 = data.sgv.map(function (obj) {
      return { mills: obj.mills, date: new Date(obj.mills), y: obj.y, sgv: client.utils.scaleMgdl(obj.y), color: sgvToColor(client.utils.scaleMgdl(obj.y),options), type: 'sgv', noise: obj.noise, filtered: obj.filtered, unfiltered: obj.unfiltered};
    });
    data.sgv = [].concat(temp1, temp2);

    //Add MBG's also, pretend they are SGV's
    data.sgv = data.sgv.concat(data.mbg.map(function (obj) { return { date: new Date(obj.mills), y: obj.y, sgv: client.utils.scaleMgdl(obj.y), color: 'red', type: 'mbg', device: obj.device } }));

    // make sure data range will be exactly 24h
    var from;
    if (client.sbx.data.profile.getTimezone()) {
      from = moment(day).tz(client.sbx.data.profile.getTimezone()).startOf('day').toDate();
    } else {
      from = moment(day).startOf('day').toDate();
    }
    var to = new Date(from.getTime() + 1000 * 60 * 60 * 24);
    data.sgv.push({ date: from, y: 40, sgv: 40, color: 'transparent', type: 'rawbg'});
    data.sgv.push({ date: to, y: 40, sgv: 40, color: 'transparent', type: 'rawbg'});

    // clear error data. we don't need it to display them
    data.sgv = data.sgv.filter(function (d) {
      if (d.y < 39) {
        return false;
      }
      return true;
    });
    
    data.sgv = data.sgv.map(function eachSgv (sgv) {
      var status = _.find(data.devicestatus, function (d) {
        return d.mills >= sgv.mills && d.mills < sgv.mills + 5 * 60 * 1000;
      });
      
      if (status && status.openaps) {
        sgv.openaps = status.openaps;
      }
      return sgv;
    });
    
    // for other reports
    data.statsrecords = data.sgv.filter(function(r) {
      if (r.type) {
        return r.type === 'sgv';
      } else {
        return true;
      }
    }).map(function (r) { 
      var ret = {};
      ret.sgv = parseFloat(r.sgv); 
      ret.bgValue = parseInt(r.y);
      ret.displayTime = r.date;
      return ret;
    });

    
    datastorage[day] = data;
    $('#info-' + day).html('');
    callback(day);
  }

  function maybePrevent(event) {
    if (event) {
      event.preventDefault();
    }
    return false;
  }
  });
})();<|MERGE_RESOLUTION|>--- conflicted
+++ resolved
@@ -240,16 +240,13 @@
     options.width = parseInt($('#rp_size :selected').attr('x'));
     options.weekwidth = parseInt($('#wrp_size :selected').attr('x'));
     options.height = parseInt($('#rp_size :selected').attr('y'));
-<<<<<<< HEAD
     options.weekheight = parseInt($('#wrp_size :selected').attr('y'));
-=======
     options.loopalyzer = $("#loopalyzer").hasClass( "selected" ); // We only want to run through Loopalyzer if that tab is selected
     if (options.loopalyzer) {
       options.iob = true;
       options.cob = true;
       options.openAps = true;
     }
->>>>>>> 9f91e04b
     
     var matchesneeded = 0;
 
@@ -531,11 +528,8 @@
 
       if (plugin.name == 'daytoday' && ! $('#daytoday').hasClass('selected')) skipRender = true;
       if (plugin.name == 'treatments' && ! $('#treatments').hasClass('selected')) skipRender = true;
-<<<<<<< HEAD
       if (plugin.name == 'weektoweek' && ! $('#weektoweek').hasClass('selected')) skipRender = true;
-=======
       if (plugin.name == 'loopalyzer' && ! $('#loopalyzer').hasClass('selected')) skipRender = true;
->>>>>>> 9f91e04b
 
       if (skipRender) {
         console.log('Skipping ',plugin.name);
