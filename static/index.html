<!DOCTYPE html>
<html>
    <head>
        <meta name="viewport" content="width=device-width, maximum-scale=1, initial-scale=1, user-scalable=0" />
        <meta name="apple-mobile-web-app-capable" content="yes">
        <link rel="apple-touch-icon" href="/images/logomobile.png">
        <title>NightScout</title>
        <link href="/images/round1.png" rel="icon" id="favicon" type="image/png" />
        <link rel="stylesheet" type="text/css" href="/css/main.css?v=0.5.x-12-13" />
        <link rel="stylesheet" type="text/css" href="/css/dropdown.css" />
        <link rel="stylesheet" type="text/css" href="/css/drawer.css?v=0.5.x-12-13" />
        <link rel="stylesheet" type="text/css" href="/bower_components/tipsy-jmalonzo/src/stylesheets/tipsy.css" />
    </head>
    <body>
        <div id="toolbar">
            <div id="buttonbar">
                <a id="testAlarms" class="tip" original-title="Alarm Test / Smartphone Enable" href="#"><i class="icon-volume"></i></a>
                <a id="drawerToggle" class="tip" original-title="Settings" href="#"><i class="icon-cog"></i></a>
                <a id="treatmentDrawerToggle" class="tip" original-title="Treatments" href="#"><i class="icon-plus"></i></a>
            </div>
            <h1 class="customTitle">Nightscout</h1>
            <div id="iob-cob">
<<<<<<< HEAD
                <h1 class="iobCob">IOB: --  COB: --</h1>
            </div>
=======
                <h1 class="iobCob">IOB -- COB --</h1>
        </div>
>>>>>>> 4f031fd7
        </div>
        <div id="notification">
            <a href="#"><span></span><i class="icon-cancel-circled"></i></a>
        </div>

        <div class="container" id="container">
            <div class="status">
                <div class="bgStatus current">
                    <div id="noButton">
                        <span class="currentBG">---</span>
                        <span class="currentDirection">-</span>
                        <span class="currentDetails">--</span>
                        
                    </div>
                    <div id="bgButton" hidden="true">
                        <span class="currentBG">---</span>
                        <span class="currentDirection">-</span>
                        <span class="currentDetails">--</span>
                    </div>
                    <ul class="dropdown-menu" id="silenceBtn">
                        <li><a href="#" data-snooze-time="1800000">Silence for 30 minutes</a></li>
                        <li><a href="#" data-snooze-time="3600000">Silence for 60 minutes</a></li>
                        <li><a href="#" data-snooze-time="5400000">Silence for 90 minutes</a></li>
                        <li><a href="#" data-snooze-time="7200000">Silence for 120 minutes</a></li>
                    </ul>
                </div>

                <div class="time">
                    <div class="timebox">
                        <div id="currentTime">---</div>
                        <div class="timeOther">
                            <span id="lastEntry">---</span>
                        </div>
                    </div>
                </div>
            </div>
            <div class="row-fluid section1">
                <div id="chartContainer"></div>
            </div>
        </div>

        <div id="drawer">
            <form id="settings-form">
                <fieldset class="browserSettings">
                    <legend>Settings</legend>
                    <dl class="radio">
                        <dt>Units</dt>
                        <dd><input type="radio" name="units-browser" id="mgdl-browser" value="mg/dl" checked /><label for="mgdl-browser">mg/dL</label></dd>
                        <dd><input type="radio" name="units-browser" id="mmol-browser" value="mmol" /><label for="mmol-browser">mmol/L</label></dd>
                    </dl>
                    <dl class="radio">
                        <dt>Date format</dt>
                        <dd><input type="radio" name="timeformat-browser" id="12-browser" value="12" checked /><label for="12-browser">12 hours</label></dd>
                        <dd><input type="radio" name="timeformat-browser" id="24-browser" value="24" /><label for="24-browser">24 hours</label></dd>
                    </dl>
                    <dl class="toggle">
                        <dt>Enable Alarms <a class="tip" original-title="When enabled the an alarm will sound."><i class="icon-help-circled"></i></a></dt>
                        <dd><input type="checkbox" name="alarmhigh-browser" id="alarmhigh-browser" /><label for="alarmhigh-browser">High Alarm</label></dd>
                        <dd><input type="checkbox" name="alarmlow-browser" id="alarmlow-browser" /><label for="alarmlow-browser">Low Alarm</label></dd>
                    </dl>
                    <dl class="toggle">
                        <dt>Night Mode <a class="tip" original-title="When enabled the page will be dimmed from 10pm - 6am."><i class="icon-help-circled"></i></a></dt>
                        <dd><input type="checkbox" name="nightmode-browser" id="nightmode-browser" /><label for="nightmode-browser">Enable</label></dd>
                    </dl>
                    <dl>
                        <dt>Retrospective lookback <a class="tip" original-title="Show blue retrospective prediction line based on prediction from this many minutes prior."><i class="icon-help-circled"></i></a></dt>
                        <dd><input type="text" id="retroLookback" value="0" /></dd>
                    </dl>
                    <dl>
                        <dt>Custom Title</dt>
                        <dd><input type="text" id="customTitle" value="Nightscout" /></dd>
                    </dl>
                    <dl class="radio">
                        <dt>Theme</dt>
                        <dd><input type="radio" name="theme-browser" id="theme-default-browser" value="default" checked /><label for="theme-default-browser">Default</label></dd>
                        <dd><input type="radio" name="theme-browser" id="theme-colors-browser" value="colors" /><label for="theme-colors-browser">Colors</label></dd>
                    </dl>
                </fieldset>

                <input type="submit" id="save" value="Save" />

                <fieldset class="experiments">
                    <legend>Experiments</legend>
                    <div style="text-align:center; vertical-align:middle;">
                        <b>Hamburger?</b><br />
                        <a class="glyphToggle tip" href="#" original-title="icon-menu"><i class="icon-menu"></i></a>
                        <a class="glyphToggle tip" href="#" original-title="icon-cog"><i class="icon-cog"></i></a>
                    </div>
                </fieldset>

                <fieldset id="about">
                    <legend>About</legend>
                    <div class="appName"></div>
                    <div>version <span class="version"></span></div>
                    <div>head <span class="head"></span></div>
                    <div class="links">
                        <a href="https://github.com/nightscout/cgm-remote-monitor/releases">Release Notes</a><br />
                        <a href="http://github.com/nightscout/cgm-remote-monitor">Open Source</a><br />
                        <a href="http://www.nightscout.info">Community</a><br />
                    </div>
                    <div>License: <a href="http://www.gnu.org/licenses/agpl.html">AGPL</a></div>
                    <div>Copyright © 2014 Nightscout contributors</div>
                </fieldset>
            </form>
        </div>

        <div id="treatmentDrawer">
            <form id="treatment-form" onsubmit="return treatmentSubmit();">
                <fieldset class="treatmentData">
                    <legend>Log a Treatment</legend>
                    <label for="eventType" class="left-column">
                        <span>Event Type:</span>
                        <select id="eventType">
                            <option value="BG Check">BG Check</option>
                            <option value="Snack Bolus">Snack Bolus</option>
                            <option value="Meal Bolus">Meal Bolus</option>
                            <option value="Correction Bolus">Correction Bolus</option>
                            <option value="Carb Correction">Carb Correction</option>
                            <option value="Note">Note</option>
                            <option value="Question">Question</option>
                            <option value="Exercise">Exercise</option>
                            <option value="Site Change">Pump Site Change</option>
                            <option value="Sensor Start">Dexcom Sensor Start</option>
                            <option value="D.A.D. Alert">D.A.D. Alert</option>
                        </select>
                    </label>

                    <fieldset>
                        <legend>Glucose Reading</legend>
                        <input type="number" step="any" id="glucoseValue" />
                        <label><br>Measurement Method:<br></label>
                        <label for="meter">
                            <input type="radio" name="glucoseType" id="meter" value="Finger"/>
                            <span>Meter</span>
                        </label>
                        <label for="sensor">
                            <input type="radio" name="glucoseType" id="sensor" value="Sensor"/>
                            <span>Sensor<br></span>
                        </label>
                    </fieldset>
                    <label for="carbsGiven" class="left-column short-label">
                        <span>Carbs Given:</span>
                        <input type="number" step="any" min="0" id="carbsGiven" placeholder="Amount in grams" />
                    </label>
                    <label for="insulinGiven" class="left-column short-label">
                        <span>Insulin Given:</span>
                        <input type="number" step="any" min="0" id="insulinGiven" placeholder="Amount in units"/>
                    </label>
                    <label for="preBolus" class="left-column short-label extra-space">
                        <span>Eating in:</span>
                        <select id="preBolus">
                            <option value="0">Time in minutes</option>
                            <option value="15">15 minutes</option>
                            <option value="20">20 minutes</option>
                            <option value="30">30 minutes</option>
                            <option value="45">45 minutes</option>
                            <option value="60">60 minutes</option>
                        </select>
                    </label>

                    <!-- Label and textarea -->
                    <label for="notes" class="extra-space">Additional Notes, Comments:</label>
                    <textarea id="notes"></textarea><br>

                    <label for="enteredBy" class="left-column extra-space">
                      <span>Entered By:</span>
                      <input type="text" id="enteredBy" value="" />
                    </label>

                    <div id="eventTime">
                      <span>Event Time:</span>
                      <label for="nowtime">
                        <input type="radio" name="nowOrOther" id="nowtime" value="now" checked="checked"/>
                        <span>Now</span>
                      </label>
                      <label for="othertime">
                        <input type="radio" name="nowOrOther" id="othertime" value="other"/>
                        <span>Other</span>
                      </label>
                      <input type="time" id="eventTimeValue" name="eventTimeValue" value=""/>
                    </div>

                  <button type="submit">Submit Form</button>
                </fieldset>
                <a href="/treatments.html" target="treatments">View all treatments</a>
            </form>
        </div>

        <div class="audio alarms">
            <audio src="/audio/alarm.mp3" preload="auto" loop="true" class="alarm mp3" type="audio/mp3"></audio>
            <audio src="/audio/alarm2.mp3" preload="auto" loop="true" class="urgent alarm2 mp3" type="audio/mp3"></audio>
        </div>
        <script src="/socket.io/socket.io.js"></script>
        <script src="/api/v1/status.js"></script>
        <script src="/bower_components/d3/d3.min.js"></script>
        <script src="/bower_components/jquery/dist/jquery.min.js"></script>
        <script src="/bower_components/jQuery-Storage-API/jquery.storageapi.min.js"></script>
        <script src="/bower_components/tipsy-jmalonzo/src/javascripts/jquery.tipsy.js"></script>
        <script src="/js/ui-utils.js?v=0.5.x-12-13"></script>
        <script src="/js/client.js?v=0.5.x-12-13"></script>
        <script src="/js/experiments.js"></script>
    </body>
</html><|MERGE_RESOLUTION|>--- conflicted
+++ resolved
@@ -20,13 +20,8 @@
             </div>
             <h1 class="customTitle">Nightscout</h1>
             <div id="iob-cob">
-<<<<<<< HEAD
-                <h1 class="iobCob">IOB: --  COB: --</h1>
-            </div>
-=======
                 <h1 class="iobCob">IOB -- COB --</h1>
         </div>
->>>>>>> 4f031fd7
         </div>
         <div id="notification">
             <a href="#"><span></span><i class="icon-cancel-circled"></i></a>
