--- conflicted
+++ resolved
@@ -3,16 +3,11 @@
     <head>
         <meta name="viewport" content="width=device-width, initial-scale=1.0">
         <title>NightScout</title>
-<<<<<<< HEAD
         <link href="/images/round1.png" rel="icon" id="favicon" type="image/png" />
-        <link rel="stylesheet" href="/css/main.css" />
-        <link rel="stylesheet" href="/css/dropdown.css" />
+        <link rel='stylesheet' type='text/css' href='/css/main.css' />
+        <link rel='stylesheet' type='text/css' href='/css/dropdown.css' />
         <link rel="stylesheet" href="/css/drawer.css" />
         <link rel="stylesheet" href="/bower_components/tipsy-jmalonzo/src/stylesheets/tipsy.css" />
-=======
-        <link rel='stylesheet' type='text/css' href='/css/main.css' />
-        <link rel='stylesheet' type='text/css' href='/css/dropdown.css' />
->>>>>>> 3d1c2c23
     </head>
     <body>
         <div id="toolbar">
