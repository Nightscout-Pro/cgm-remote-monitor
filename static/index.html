<!DOCTYPE html>
<html>
    <head>
        <meta name="viewport" content="width=device-width, maximum-scale=1, initial-scale=1, user-scalable=0" />
        <meta name="apple-mobile-web-app-capable" content="yes">
        <link rel="apple-touch-icon" href="/images/logomobile.png">
        <title>NightScout</title>
        <link href="/images/round1.png" rel="icon" id="favicon" type="image/png" />
        <link rel="stylesheet" type="text/css" href="/css/main.css?v=0.5.0" />
        <link rel="stylesheet" type="text/css" href="/css/dropdown.css" />
        <link rel="stylesheet" type="text/css" href="/css/drawer.css?v=0.5.0" />
        <link rel="stylesheet" type="text/css" href="/bower_components/tipsy-jmalonzo/src/stylesheets/tipsy.css" />
    </head>
    <body>
        <div id="toolbar">
            <div id="buttonbar">
                <a id="testAlarms" class="tip" original-title="Alarm Test / Smartphone Enable" href="#"><i class="icon-volume"></i></a>
                <a id="hideToolbar" class="tip" original-title="Hides the toolbar" href="#"><i class="icon-angle-double-up"></i></a>
                <a id="drawerToggle" class="tip" original-title="Settings" href="#"><i class="icon-cog"></i></a>
                <a id="treatmentDrawerToggle" class="tip" original-title="Treatments" href="#"><i class="icon-plus"></i></a>
            </div>
            <h1 class="customTitle">Nightscout</h1>
        </div>
        <div id="notification">
            <a href="#"><span></span><i class="icon-cancel-circled"></i></a>
        </div>
        <div id="showToolbar">
            <a class="tip" original-title="Open the toolbar" href="#"><i class="icon-angle-double-down"></i></a>
        </div>

        <div class="container" id="container">
            <div class="status">
                <div class="bgStatus current">
                    <div id="noButton">
                        <span class="currentBG">---</span>
                        <span class="currentDirection">-</span>
                    </div>
                    <div id="bgButton" hidden="true">
                        <span class="currentBG">---</span>
                        <span class="currentDirection">-</span>
                    </div>
                    <ul class="dropdown-menu" id="silenceBtn">
                        <li><a href="#" data-snooze-time="1800000">Silence for 30 minutes</a></li>
                        <li><a href="#" data-snooze-time="3600000">Silence for 60 minutes</a></li>
                        <li><a href="#" data-snooze-time="5400000">Silence for 90 minutes</a></li>
                        <li><a href="#" data-snooze-time="7200000">Silence for 120 minutes</a></li>
                    </ul>
                </div>

                <div class="time">
                    <div class="timebox">
                        <div id="currentTime">---</div>
                        <div class="timeOther">
                            <span id="lastEntry">---</span>
                        </div>
                    </div>
                </div>
            </div>
            <div class="row-fluid section1">
                <div id="chartContainer"></div>
            </div>
        </div>

        <div id="drawer">
            <form id="settings-form">
                <fieldset class="browserSettings">
                    <legend>Settings</legend>
                    <dl class="radio">
                        <dt>Units</dt>
                        <dd><input type="radio" name="units-browser" id="mgdl-browser" value="mg/dl" checked /><label for="mgdl-browser">mg/dL</label><br />
                        <dd><input type="radio" name="units-browser" id="mmol-browser" value="mmol" /><label for="mmol-browser">mmol/L</label>
                    </dl>
					<dl class="radio">
                        <dt>Date format</dt>
<<<<<<< HEAD
                        <dd><input type="radio" name="timeformat-browser" id="12-browser" value="12" checked /><label for="12-browser">12 hours</label><br />
                        <dd><input type="radio" name="timeformat-browser" id="24-browser" value="24" /><label for="24-browser">24 hours</label>
=======
                        <dd><input type="radio" name="dateformat-browser" id="12-browser" value="12" checked /><label for="12-browser">12 hours</label><br />
                        <dd><input type="radio" name="dateformat-browser" id="24-browser" value="24" /><label for="24-browser">24 hours</label>
>>>>>>> 30644eab
                    </dl>
                    <dl class="toggle">
                        <dt>Enable Alarms <a class="tip" original-title="When enabled the an alarm will sound."><i class="icon-help-circled"></i></a></dt>
                        <dd><input type="checkbox" name="alarmhigh-browser" id="alarmhigh-browser" /><label for="alarmhigh-browser">High Alarm</label></dd>
                        <dd><input type="checkbox" name="alarmlow-browser" id="alarmlow-browser" /><label for="alarmlow-browser">Low Alarm</label></dd>
                    </dl>
                    <dl class="toggle">
                        <dt>Night Mode <a class="tip" original-title="When enabled the page will be dimmed from 10pm - 6am."><i class="icon-help-circled"></i></a></dt>
                        <dd><input type="checkbox" name="nightmode-browser" id="nightmode-browser" /><label for="nightmode-browser">Enable</label></dd>
                    </dl>
                    <dl>
                        <dt>Custom Title</dt>
                        <dd><input type="text" id="customTitle" value="Nightscout" /></dd>
                    </dl>
                    <dl class="radio">
                        <dt>Theme</dt>
                        <dd><input type="radio" name="theme-browser" id="theme-default-browser" value="default" checked /><label for="theme-default-browser">Default</label><br />
                        <dd><input type="radio" name="theme-browser" id="theme-colors-browser" value="colors" /><label for="theme-colors-browser">Colors</label>
                    </dl>
                </fieldset>

                <input type="submit" id="save" value="Save" />

                <fieldset class="experiments">
                    <legend>Experiments</legend>
                    <div style="text-align:center; vertical-align:middle;">
                        <b>Hamburger?</b><br />
                        <a class="glyphToggle tip" href="#" original-title="icon-menu"><i class="icon-menu"></i></a>
                        <a class="glyphToggle tip" href="#" original-title="icon-cog"><i class="icon-cog"></i></a>
                    </div>
                </fieldset>

                <fieldset id="about">
                    <legend>About</legend>
                    <div class="appName"></div>
                    <div>version <span class="version"></span></div>
                    <div>head <span class="head"></span></div>
                    <div class="links">
                        <a href="https://github.com/nightscout/cgm-remote-monitor/releases">Release Notes</a><br />
                        <a href="http://github.com/nightscout/cgm-remote-monitor">Open Source</a><br />
                        <a href="http://www.nightscout.info">Community</a><br />
                    </div>
                    <div>License: <a href="http://www.gnu.org/licenses/agpl.html">AGPL</a></div>
                    <div>Copyright © 2014 Nightscout contributors</div>
                </fieldset>
            </form>
        </div>

        <div id="treatmentDrawer">
            <form id="treatment-form" onsubmit="return treatmentSubmit();">
                <fieldset class="treatmentData">
                    <legend>Log a Treatment</legend>
                    <label for="enteredBy" class="left-column">
                        <span>Entered By:</span>
                        <input type="text" id="enteredBy" value="" />
                    </label>
                    <label for="eventType" class="left-column">
                        <span>Event Type:</span>
                        <select id="eventType">
                            <option value="BG Check">BG Check</option>
                            <option value="Snack Bolus">Snack Bolus</option>
                            <option value="Meal Bolus">Meal Bolus</option>
                            <option value="Correction Bolus">Correction Bolus</option>
                            <option value="Carb Correction">Carb Correction</option>
                            <option value="Question">Note or Question</option>
                            <option value="Exercise">Exercise</option>
                            <option value="Site Change">Pump Site Change</option>
                            <option value="Sensor Start">Dexcom Sensor Start</option>
                            <option value="D.A.D. Alert">D.A.D. Alert</option>
                        </select>
                    </label>

                    <fieldset>
                        <legend>Glucose Reading</legend>
                        <input type="number" step="any" id="glucoseValue" />
                        <label><br>Measurement Method:<br></label>
                        <label for="meter">
                            <input type="radio" name="glucoseType" id="meter" value="Finger"/>
                            <span>Meter</span>
                        </label>
                        <label for="sensor">
                            <input type="radio" name="glucoseType" id="sensor" value="Sensor"/>
                            <span>Sensor<br></span>
                        </label>
                    </fieldset>
                    <label for="carbsGiven" class="left-column short-label">
                        <span>Carbs Given:</span>
                        <input type="number" step="any" min="0" id="carbsGiven" placeholder="Amount in grams" />
                    </label>
                    <label for="insulinGiven" class="left-column short-label">
                        <span>Insulin Given:</span>
                        <input type="number" step="any" min="0" id="insulinGiven" placeholder="Amount in units"/>
                    </label>
                    <!-- Label and textarea -->
                    <label for="notes"><br>Additional Notes, Comments:<br></label>
                    <textarea id="notes"></textarea><br>
                    <button type="submit">Submit Form</button>
                </fieldset>
                <a href="/treatments.html" target="treatments">View all treatments</a>
            </form>
        </div>

        <div class="audio alarms">
            <audio src="/audio/alarm.mp3" preload="auto" loop="true" class="alarm mp3" type="audio/mp3"></audio>
            <audio src="/audio/alarm2.mp3" preload="auto" loop="true" class="urgent alarm2 mp3" type="audio/mp3"></audio>
        </div>
        <script src="/socket.io/socket.io.js"></script>
        <script src="/api/v1/status.js"></script>
        <script src="/bower_components/d3/d3.min.js"></script>
        <script src="/bower_components/jquery/dist/jquery.min.js"></script>
        <script src="/bower_components/jQuery-Storage-API/jquery.storageapi.min.js"></script>
        <script src="/bower_components/tipsy-jmalonzo/src/javascripts/jquery.tipsy.js"></script>
        <script src="/js/ui-utils.js?v=0.5.0"></script>
        <script src="/js/client.js?v=0.5.0"></script>
        <script src="/js/experiments.js"></script>
    </body>
</html><|MERGE_RESOLUTION|>--- conflicted
+++ resolved
@@ -72,13 +72,8 @@
                     </dl>
 					<dl class="radio">
                         <dt>Date format</dt>
-<<<<<<< HEAD
                         <dd><input type="radio" name="timeformat-browser" id="12-browser" value="12" checked /><label for="12-browser">12 hours</label><br />
                         <dd><input type="radio" name="timeformat-browser" id="24-browser" value="24" /><label for="24-browser">24 hours</label>
-=======
-                        <dd><input type="radio" name="dateformat-browser" id="12-browser" value="12" checked /><label for="12-browser">12 hours</label><br />
-                        <dd><input type="radio" name="dateformat-browser" id="24-browser" value="24" /><label for="24-browser">24 hours</label>
->>>>>>> 30644eab
                     </dl>
                     <dl class="toggle">
                         <dt>Enable Alarms <a class="tip" original-title="When enabled the an alarm will sound."><i class="icon-help-circled"></i></a></dt>
