--- conflicted
+++ resolved
@@ -25,21 +25,12 @@
       <meta name="msapplication-config" content="/browserconfig.xml">
       <meta name="theme-color" content="#333333">
 
-<<<<<<< HEAD
-      <link rel="stylesheet" type="text/css" href="/css/drawer.css?v=0.8.2-beta2" />
-      <link rel="stylesheet" type="text/css" href="/css/main.css?v=0.8.2-beta2" />
+      <link rel="stylesheet" type="text/css" href="/css/drawer.css?v=0.9.0-dev" />
+      <link rel="stylesheet" type="text/css" href="/css/main.css?v=0.9.0-dev" />
       <link rel="stylesheet" type="text/css" href="/css/dropdown.css" />
-      <link rel="stylesheet" type="text/css" href="/css/sgv.css?v=0.8.2-beta2" />
+      <link rel="stylesheet" type="text/css" href="/css/sgv.css?v=0.9.0-dev" />
       <link rel="stylesheet" type="text/css" href="/bower_components/tipsy-jmalonzo/src/stylesheets/tipsy.css" />
       <link rel="stylesheet" type="text/css" href="/bower_components/jquery-ui/themes/ui-darkness/jquery-ui.min.css">    
-=======
-        <link rel="stylesheet" type="text/css" href="/css/drawer.css?v=0.8.2" />
-        <link rel="stylesheet" type="text/css" href="/css/main.css?v=0.8.2" />
-        <link rel="stylesheet" type="text/css" href="/css/dropdown.css" />
-        <link rel="stylesheet" type="text/css" href="/css/sgv.css?v=0.8.2" />
-        <link rel="stylesheet" type="text/css" href="/bower_components/tipsy-jmalonzo/src/stylesheets/tipsy.css" />
-        <link rel="stylesheet" type="text/css" href="/bower_components/jquery-ui/themes/ui-darkness/jquery-ui.min.css">    
->>>>>>> 806f0c7b
     </head>
     <body>
         <div class="container loading" id="container">
@@ -562,8 +553,8 @@
             <audio src="/audio/alarm2.mp3" preload="auto" loop="true" class="urgent alarm2 mp3" type="audio/mp3"></audio>
         </div>
 
-        <script src="/api/v1/status.js?v=0.8.2"></script>
-        <script src="/public/js/bundle.js?v=0.8.2"></script>
+        <script src="/api/v1/status.js?v=0.9.0-dev"></script>
+        <script src="/public/js/bundle.js?v=0.9.0-dev"></script>
         <script src="/socket.io/socket.io.js"></script>
         <script src="/bower_components/jQuery-Storage-API/jquery.storageapi.min.js"></script>
         <script src="/bower_components/tipsy-jmalonzo/src/javascripts/jquery.tipsy.js"></script>
