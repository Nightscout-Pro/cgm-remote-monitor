--- conflicted
+++ resolved
@@ -57,8 +57,6 @@
 .bgStatus .currentBG {
     text-decoration: line-through;
 }
-<<<<<<< HEAD
-=======
 
 .bgStatus .currentBG.error-code {
     font-size: 80%;
@@ -68,7 +66,6 @@
     font-size: 80%;
 }
 
->>>>>>> 37069fc8
 .bgStatus .currentDetails {
     font-size: 25%;
     text-decoration: line-through;
