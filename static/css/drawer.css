#drawer {
    background-color: #666;
    border-left: 1px solid #999;
    box-shadow: inset 4px 4px 5px 0px rgba(50, 50, 50, 0.75);
    color: #eee;
    display: none;
    font-size: 16px;
    height: 100%;
    overflow-y: auto;
    position: absolute;
    margin-top: 45px;
    right: -200px;
    width: 200px;
    top: 0;
    z-index: 1;
}
#drawer i {
    opacity: 0.6;
}

#treatmentDrawer {
    background-color: #666;
    border-left: 1px solid #999;
    box-shadow: inset 4px 4px 5px 0px rgba(50, 50, 50, 0.75);
    color: #eee;
    display: none;
    font-size: 16px;
    height: 100%;
    overflow-y: auto;
    position: absolute;
    margin-top: 45px;
    right: -200px;
    width: 300px;
    top: 0;
    z-index: 1;
}
#treatmentDrawer i {
    opacity: 0.6;
}

#treatmentDrawer a {
  color: white;
}

#treatmentDrawer input {
  box-sizing: border-box;
}

#treatmentDrawer label.left-column {
  display: block;
  width: 100%;
}

#treatmentDrawer label.left-column span {
  width: 110px;
  display: inline-block;
}

#treatmentDrawer label.left-column input, #treatmentDrawer label.left-column select {
  width: 140px;
}

#treatmentDrawer label.extra-space {
  padding-top: 10px;
  display: block;
}

#eventTime {

}

#eventTime > span {
  width: 105px;
  display: inline-block;
}

#eventTime > input {
  margin-left: 114px;
  width: 140px;
}

#treatmentDrawer #glucoseValue {
  width: 230px;
}

#treatmentDrawer #notes {
  width: 250px;
}

#about {
    margin-top: 1em;
}
#about div {
    font-size: 0.75em;
}
#about .links {
    margin-top: 1em;
    margin-bottom: 1em;
}
#about a {
    color: #fff;
}

form {
    margin: 0;
    padding: 0 10px;
}

.serverSettings {
    display: none;
}

fieldset {
    margin: 0.5em 0 1em 0;
}
legend {
    font-size: 1.1em;
}
dl {
    margin: 0 0 1em 0;
}
dl:last-child {
    margin-bottom: 0;
}
dd {
    margin-left: 0;
}

dd.numbers input {
    text-align: right;
    width: 50px;
}
dd.numbers label {
    display: block;
    float: left;
    width: 50px;
}

h1, legend,
#about .appName,
#about .version {
    font-weight: bold;
    text-shadow: 1px 1px 2px rgba(0, 0, 0, 0.5);
}
#about .appName {
    font-size: 1em;
}
#about .version {
    font-size: 1.25em;
    margin-left: 0.25em;
}

#toolbar {
    background: url(/images/logo2.png) no-repeat 3px 3px #333;
    border-bottom: 1px solid #999;
    top: 0;
    margin: 0;
    height: 44px;
}

#toolbar h1 {
    color: #ccc;
    font-size: 16px;
    margin-top: 0;
    margin-left: 42px;
    padding-top: 10px;
    padding-right: 90px;
    white-space: nowrap;
    text-overflow: ellipsis;
    overflow: hidden;
}
#iob-cob h1 {
    position: absolute;
    top: 0;
    right: 0;
<<<<<<< HEAD
    left: 110px;
=======
    left: 50px;
>>>>>>> 4f031fd7
    margin-top: 0;
    margin-right: auto;
    margin-left: auto;
    text-align: center;
}
#buttonbar {
    padding-right: 10px;
    height: 44px;
    opacity: 0.75;
    vertical-align: middle;
    position: absolute;
    right: 0;
}

#buttonbar a,
#buttonbar i {
    color: #ccc;
    font-size: 16px;
    height: 44px;
    line-height: 44px;
}
#buttonbar a {
    float: left;
    text-decoration: none;
    width: 34px;
}
#buttonbar i {
    padding-left: 12px;
}

.icon-battery-25,
.icon-battery-50,
.icon-battery-75,
.icon-battery-100,
.icon-angle-double-up {
    font-size: 21px !important;
    padding-left: 9px !important;
}

#notification {
    display: none;
    font-size: 14px;
    position: absolute;
}

#notification,
#notification a {
    overflow: hidden;
}
#notification {
    opacity: 0.75;
    top: 4px;
    z-index: 99;
}
#notification.info a {
    background: #00f;
    color: #fff;
}
#notification.warn a {
    background: #cc0;
    color: #000;
}
#notification.success a {
    background: #090;
    color: #fff;
}
#notification.urgent a {
    background: #c00;
    color: #fff;
}
#notification a {
    background: #c00;
    border-radius: 5px;
    color: #fff;
    display: block;
    height: 20px;
    padding: 0.5em;
    text-decoration: none;
}
#notification span {
    margin-right: 0.25em;
}
#notification i {
    float: right;
    opacity: 0.5;
    vertical-align: top;
}

.experiments a {
    color: #fff;
    font-size: 1.5em;
}<|MERGE_RESOLUTION|>--- conflicted
+++ resolved
@@ -173,11 +173,7 @@
     position: absolute;
     top: 0;
     right: 0;
-<<<<<<< HEAD
-    left: 110px;
-=======
     left: 50px;
->>>>>>> 4f031fd7
     margin-top: 0;
     margin-right: auto;
     margin-left: auto;
